--- conflicted
+++ resolved
@@ -4,12 +4,8 @@
 import fetch from 'logic/rest/FetchProvider';
 import ApiRoutes from 'routing/ApiRoutes';
 import UserNotification from 'util/UserNotification';
-<<<<<<< HEAD
 import { qualifyUrl } from 'util/URLUtils';
-import type { UserJSON as User } from 'stores/users/UsersStore';
-=======
 import type { UserJSON } from 'logic/users/User';
->>>>>>> 06c4f265
 
 type Role = {
   name: string,
