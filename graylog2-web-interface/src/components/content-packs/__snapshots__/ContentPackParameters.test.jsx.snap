// Jest Snapshot v1, https://goo.gl/fbAQLP

exports[`<ContentPackParameters /> should render a parameter 1`] = `
<ContentPackParameters
  appliedParameter={Object {}}
  contentPack={
    Object {
      "description": "",
      "entities": Array [
        Object {
          "constraints": Array [],
          "data": Object {
            "configuration": Object {
              "listen_address": Object {
                "@type": "string",
                "@value": "1.2.3.4",
              },
              "port": Object {
                "@type": "integer",
                "@value": "23",
              },
            },
            "name": Object {
              "@type": "string",
              "@value": "Input",
            },
            "title": Object {
              "@type": "string",
              "@value": "A good input",
            },
          },
          "id": "111-beef",
          "type": Object {
            "name": "input",
            "version": "1",
          },
          "v": "1.0",
        },
      ],
      "id": "dead-beef",
      "name": "",
      "parameters": Array [
        Object {
          "default_value": "test",
          "description": "A parameter descriptions",
          "name": "A parameter name",
          "title": "A parameter title",
          "type": "string",
        },
      ],
      "rev": 1,
      "summary": "",
      "url": "",
      "v": 1,
      "vendor": "",
    }
  }
  onStateChange={[Function]}
>
  <div>
    <Row>
      <StyledComponent
        forwardedComponent={
          Object {
            "$$typeof": Symbol(react.forward_ref),
            "attrs": Array [],
            "componentStyle": ComponentStyle {
              "componentId": "Row-sc-3iisrt-0",
              "isStatic": false,
              "lastClassName": "bRJRJg",
              "rules": Array [
                "&.content{",
                [Function],
                "}",
              ],
            },
            "displayName": "Row",
            "foldedComponentIds": Array [],
            "render": [Function],
            "styledComponentId": "Row-sc-3iisrt-0",
            "target": [Function],
            "toString": [Function],
            "warnTooManyClasses": [Function],
            "withComponent": [Function],
          }
        }
        forwardedRef={null}
      >
        <Row
          bsClass="row"
          className="Row-sc-3iisrt-0 bRJRJg"
          componentClass="div"
        >
          <div
            className="Row-sc-3iisrt-0 bRJRJg row"
          >
            <Col
              bsClass="col"
              componentClass="div"
              sm={9}
              smOffset={1}
            >
              <div
                className="col-sm-9 col-sm-offset-1"
              >
                <ContentPackParameterList
                  appliedParameter={Object {}}
                  contentPack={
                    Object {
                      "description": "",
                      "entities": Array [
                        Object {
                          "constraints": Array [],
                          "data": Object {
                            "configuration": Object {
                              "listen_address": Object {
                                "@type": "string",
                                "@value": "1.2.3.4",
                              },
                              "port": Object {
                                "@type": "integer",
                                "@value": "23",
                              },
                            },
                            "name": Object {
                              "@type": "string",
                              "@value": "Input",
                            },
                            "title": Object {
                              "@type": "string",
                              "@value": "A good input",
                            },
                          },
                          "id": "111-beef",
                          "type": Object {
                            "name": "input",
                            "version": "1",
                          },
                          "v": "1.0",
                        },
                      ],
                      "id": "dead-beef",
                      "name": "",
                      "parameters": Array [
                        Object {
                          "default_value": "test",
                          "description": "A parameter descriptions",
                          "name": "A parameter name",
                          "title": "A parameter title",
                          "type": "string",
                        },
                      ],
                      "rev": 1,
                      "summary": "",
                      "url": "",
                      "v": 1,
                      "vendor": "",
                    }
                  }
                  onAddParameter={[Function]}
                  onDeleteParameter={[Function]}
                  readOnly={false}
                >
                  <div>
                    <h2>
                      Parameters list
                    </h2>
                    <br />
                    <ForwardRef
                      bsSize="small"
                      bsStyle="info"
                      onClick={[Function]}
                      title="Edit Modal"
                    >
                      <Button__StyledButton
                        bsSize="small"
                        bsStyle="info"
                        onClick={[Function]}
                        title="Edit Modal"
                      >
                        <StyledComponent
                          bsSize="small"
                          bsStyle="info"
                          forwardedComponent={
                            Object {
                              "$$typeof": Symbol(react.forward_ref),
                              "SIZES": Array [
                                "large",
                                "small",
                                "xsmall",
                              ],
                              "STYLES": Array [
                                "success",
                                "warning",
                                "danger",
                                "info",
                                "default",
                                "primary",
                                "link",
                              ],
                              "attrs": Array [],
                              "componentStyle": ComponentStyle {
                                "componentId": "Button__StyledButton-c9cbmb-0",
                                "isStatic": false,
                                "lastClassName": "hpBclA",
                                "rules": Array [
                                  [Function],
                                ],
                              },
                              "displayName": "Button__StyledButton",
                              "foldedComponentIds": Array [],
                              "render": [Function],
                              "styledComponentId": "Button__StyledButton-c9cbmb-0",
                              "target": [Function],
                              "toString": [Function],
                              "warnTooManyClasses": [Function],
                              "withComponent": [Function],
                            }
                          }
                          forwardedRef={null}
                          onClick={[Function]}
                          title="Edit Modal"
                        >
                          <Button
                            active={false}
                            block={false}
                            bsClass="btn"
                            bsSize="small"
                            bsStyle="info"
                            className="Button__StyledButton-c9cbmb-0 hpBclA"
                            disabled={false}
                            onClick={[Function]}
                            title="Edit Modal"
                          >
                            <button
                              className="Button__StyledButton-c9cbmb-0 hpBclA btn btn-sm btn-info"
                              disabled={false}
                              onClick={[Function]}
                              title="Edit Modal"
                              type="button"
                            >
                              Create parameter
                            </button>
                          </Button>
                        </StyledComponent>
                      </Button__StyledButton>
                    </ForwardRef>
                    <BootstrapModalWrapper
                      backdrop="static"
                      bsSize="large"
                      onClose={[Function]}
                      onHide={[Function]}
                      onOpen={[Function]}
                      showModal={false}
                    >
                      <Modal
                        backdrop="static"
                        bsSize="large"
                        onHide={[Function]}
                        show={false}
                      >
                        <StyledComponent
                          backdrop="static"
                          bsSize="large"
                          forwardedComponent={
                            Object {
                              "$$typeof": Symbol(react.forward_ref),
                              "BACKDROP_TRANSITION_DURATION": 150,
                              "Body": [Function],
                              "Dialog": [Function],
                              "Footer": [Function],
                              "Header": [Function],
                              "SIZES": Array [
                                "large",
                                "small",
                              ],
                              "TRANSITION_DURATION": 300,
                              "Title": [Function],
                              "attrs": Array [],
                              "componentStyle": ComponentStyle {
                                "componentId": "Modal-nuree8-0",
                                "isStatic": false,
                                "lastClassName": "eNmkew",
                                "rules": Array [
                                  [Function],
                                ],
                              },
                              "displayName": "Modal",
                              "foldedComponentIds": Array [],
                              "render": [Function],
                              "styledComponentId": "Modal-nuree8-0",
                              "target": [Function],
                              "toString": [Function],
                              "warnTooManyClasses": [Function],
                              "withComponent": [Function],
                            }
                          }
                          forwardedRef={null}
                          onHide={[Function]}
                          show={false}
                        >
                          <Modal
                            animation={true}
                            autoFocus={true}
                            backdrop="static"
                            bsClass="modal"
                            bsSize="large"
                            className="Modal-nuree8-0 eNmkew"
                            dialogComponentClass={[Function]}
                            enforceFocus={true}
                            keyboard={true}
                            manager={
                              ModalManager {
                                "add": [Function],
                                "containers": Array [],
                                "data": Array [],
                                "handleContainerOverflow": true,
                                "hideSiblingNodes": true,
                                "isTopModal": [Function],
                                "modals": Array [],
                                "remove": [Function],
                              }
                            }
                            onHide={[Function]}
                            renderBackdrop={[Function]}
                            restoreFocus={true}
                            show={false}
                          >
                            <Modal
                              autoFocus={true}
                              backdrop="static"
                              backdropClassName="modal-backdrop"
                              backdropTransition={[Function]}
                              containerClassName="modal-open"
                              enforceFocus={true}
                              keyboard={true}
                              manager={
                                ModalManager {
                                  "add": [Function],
                                  "containers": Array [],
                                  "data": Array [],
                                  "handleContainerOverflow": true,
                                  "hideSiblingNodes": true,
                                  "isTopModal": [Function],
                                  "modals": Array [],
                                  "remove": [Function],
                                }
                              }
                              onEntering={[Function]}
                              onExited={[Function]}
                              onHide={[Function]}
                              onMouseUp={[Function]}
                              renderBackdrop={[Function]}
                              restoreFocus={true}
                              show={false}
                              transition={[Function]}
                            />
                          </Modal>
                        </StyledComponent>
                      </Modal>
                    </BootstrapModalWrapper>
                    <span>
                      <br />
                      <br />
                    </span>
                    <SearchForm
                      buttonLeftMargin={5}
                      focusAfterMount={false}
                      label={null}
                      loadingLabel="Loading..."
                      onQueryChange={[Function]}
                      onReset={[Function]}
                      onSearch={[Function]}
                      placeholder="Enter search query..."
                      query=""
                      queryHelpComponent={null}
                      queryWidth="auto"
                      resetButtonLabel="Reset"
                      searchBsStyle="default"
                      searchButtonLabel="Filter"
                      topMargin={15}
                      useLoadingState={false}
                      wrapperClass="search"
                    >
                      <div
                        className="search"
                        style={
                          Object {
                            "marginTop": 15,
                          }
                        }
                      >
                        <form
                          className="form-inline"
                          onSubmit={[Function]}
                        >
                          <div
                            className="form-group has-feedback"
                          >
                            <input
                              autoComplete="off"
                              autoFocus={false}
                              className="query form-control"
                              id="common-search-form-query-input"
                              onChange={[Function]}
                              placeholder="Enter search query..."
                              spellCheck="false"
                              style={
                                Object {
                                  "width": "auto",
                                }
                              }
                              type="text"
                              value=""
                            />
                          </div>
                          <div
                            className="form-group"
                            style={
                              Object {
                                "marginLeft": 5,
                              }
                            }
                          >
                            <ForwardRef
                              bsStyle="default"
                              className="submit-button"
                              disabled={false}
                              type="submit"
                            >
                              <Button__StyledButton
                                bsStyle="default"
                                className="submit-button"
                                disabled={false}
                                type="submit"
                              >
                                <StyledComponent
                                  bsStyle="default"
                                  className="submit-button"
                                  disabled={false}
                                  forwardedComponent={
                                    Object {
                                      "$$typeof": Symbol(react.forward_ref),
                                      "SIZES": Array [
                                        "large",
                                        "small",
                                        "xsmall",
                                      ],
                                      "STYLES": Array [
                                        "success",
                                        "warning",
                                        "danger",
                                        "info",
                                        "default",
                                        "primary",
                                        "link",
                                      ],
                                      "attrs": Array [],
                                      "componentStyle": ComponentStyle {
                                        "componentId": "Button__StyledButton-c9cbmb-0",
                                        "isStatic": false,
                                        "lastClassName": "hpBclA",
                                        "rules": Array [
                                          [Function],
                                        ],
                                      },
                                      "displayName": "Button__StyledButton",
                                      "foldedComponentIds": Array [],
                                      "render": [Function],
                                      "styledComponentId": "Button__StyledButton-c9cbmb-0",
                                      "target": [Function],
                                      "toString": [Function],
                                      "warnTooManyClasses": [Function],
                                      "withComponent": [Function],
                                    }
                                  }
                                  forwardedRef={null}
                                  type="submit"
                                >
                                  <Button
                                    active={false}
                                    block={false}
                                    bsClass="btn"
                                    bsStyle="default"
                                    className="Button__StyledButton-c9cbmb-0 hpBclA submit-button"
                                    disabled={false}
                                    type="submit"
                                  >
                                    <button
                                      className="Button__StyledButton-c9cbmb-0 hpBclA submit-button btn btn-default"
                                      disabled={false}
                                      type="submit"
                                    >
                                      Filter
                                    </button>
                                  </Button>
                                </StyledComponent>
                              </Button__StyledButton>
                            </ForwardRef>
                          </div>
                          <div
                            className="form-group"
                            style={
                              Object {
                                "marginLeft": 5,
                              }
                            }
                          >
                            <ForwardRef
                              className="reset-button"
                              onClick={[Function]}
                              type="reset"
                            >
                              <Button__StyledButton
                                className="reset-button"
                                onClick={[Function]}
                                type="reset"
                              >
                                <StyledComponent
                                  className="reset-button"
                                  forwardedComponent={
                                    Object {
                                      "$$typeof": Symbol(react.forward_ref),
                                      "SIZES": Array [
                                        "large",
                                        "small",
                                        "xsmall",
                                      ],
                                      "STYLES": Array [
                                        "success",
                                        "warning",
                                        "danger",
                                        "info",
                                        "default",
                                        "primary",
                                        "link",
                                      ],
                                      "attrs": Array [],
                                      "componentStyle": ComponentStyle {
                                        "componentId": "Button__StyledButton-c9cbmb-0",
                                        "isStatic": false,
                                        "lastClassName": "hpBclA",
                                        "rules": Array [
                                          [Function],
                                        ],
                                      },
                                      "displayName": "Button__StyledButton",
                                      "foldedComponentIds": Array [],
                                      "render": [Function],
                                      "styledComponentId": "Button__StyledButton-c9cbmb-0",
                                      "target": [Function],
                                      "toString": [Function],
                                      "warnTooManyClasses": [Function],
                                      "withComponent": [Function],
                                    }
                                  }
                                  forwardedRef={null}
                                  onClick={[Function]}
                                  type="reset"
                                >
                                  <Button
                                    active={false}
                                    block={false}
                                    bsClass="btn"
                                    bsStyle="default"
                                    className="Button__StyledButton-c9cbmb-0 hpBclA reset-button"
                                    disabled={false}
                                    onClick={[Function]}
                                    type="reset"
                                  >
                                    <button
                                      className="Button__StyledButton-c9cbmb-0 hpBclA reset-button btn btn-default"
                                      disabled={false}
                                      onClick={[Function]}
                                      type="reset"
                                    >
                                      Reset
                                    </button>
                                  </Button>
                                </StyledComponent>
                              </Button__StyledButton>
                            </ForwardRef>
                          </div>
                        </form>
                      </div>
<<<<<<< HEAD
                    </form>
                  </div>
                </SearchForm>
                <DataTable
                  className="scrollable"
                  dataRowFormatter={[Function]}
                  displayKey="value"
                  filterBy=""
                  filterKeys={Array []}
                  filterLabel="Filter"
                  filterSuggestions={Array []}
                  headerCellFormatter={[Function]}
                  headers={
                    Array [
                      "Title",
                      "Name",
                      "Description",
                      "Value Type",
                      "Default Value",
                      "Used",
                      "Action",
                    ]
                  }
                  id="parameter-list"
                  noDataText="To use parameters for content packs, at first a parameter must be created and can then be applied to a entity."
                  rowClassName=""
                  rows={
                    Array [
                      Object {
                        "default_value": "test",
                        "description": "A parameter descriptions",
                        "name": "A parameter name",
                        "title": "A parameter title",
                        "type": "string",
                      },
                    ]
                  }
                  sortByKey="title"
                  useResponsiveTable={true}
                >
                  <div>
                    <Filter
                      displayKey="value"
                      filterBy=""
                      filterKeys={Array []}
                      filterSuggestions={Array []}
                      id="parameter-list"
                      label="Filter"
                      onDataFiltered={[Function]}
=======
                    </SearchForm>
                    <DataTable
                      className="scrollable"
                      dataRowFormatter={[Function]}
                      displayKey="value"
                      filterBy=""
                      filterKeys={Array []}
                      filterLabel="Filter"
                      filterSuggestions={Array []}
                      headerCellFormatter={[Function]}
                      headers={
                        Array [
                          "Title",
                          "Name",
                          "Description",
                          "Value Type",
                          "Default Value",
                          "Used",
                          "Action",
                        ]
                      }
                      id="parameter-list"
                      noDataText="To use parameters for content packs, at first a parameter must be created and can then be applied to a entity."
                      rowClassName=""
>>>>>>> cd01bd9d
                      rows={
                        Array [
                          Object {
                            "default_value": "test",
                            "description": "A parameter descriptions",
                            "name": "A parameter name",
                            "title": "A parameter title",
                            "type": "string",
                          },
                        ]
                      }
<<<<<<< HEAD
                    />
                    <div
                      className="row "
=======
                      sortByKey="title"
                      useResponsiveTable={true}
>>>>>>> cd01bd9d
                    >
                      <div>
                        <div
                          className="row "
                        >
                          <div
                            className="col-md-12"
                          >
<<<<<<< HEAD
                            <StyledComponent
                              className="table scrollable"
                              forwardedComponent={
                                Object {
                                  "$$typeof": Symbol(react.forward_ref),
                                  "attrs": Array [],
                                  "componentStyle": ComponentStyle {
                                    "componentId": "DataTable__StyledTable-sc-1qrb405-0",
                                    "isStatic": false,
                                    "lastClassName": "gweZGk",
                                    "rules": Array [
                                      [Function],
                                    ],
                                  },
                                  "displayName": "DataTable__StyledTable",
                                  "foldedComponentIds": Array [],
                                  "render": [Function],
                                  "styledComponentId": "DataTable__StyledTable-sc-1qrb405-0",
                                  "target": "table",
                                  "toString": [Function],
                                  "warnTooManyClasses": [Function],
                                  "withComponent": [Function],
                                }
                              }
                              forwardedRef={null}
                            >
                              <table
                                className="DataTable__StyledTable-sc-1qrb405-0 gweZGk table scrollable"
=======
                            <div
                              className="data-table table-responsive"
                              id="parameter-list"
                            >
                              <DataTable__StyledTable
                                className="table scrollable"
>>>>>>> cd01bd9d
                              >
                                <StyledComponent
                                  className="table scrollable"
                                  forwardedComponent={
                                    Object {
                                      "$$typeof": Symbol(react.forward_ref),
                                      "attrs": Array [],
                                      "componentStyle": ComponentStyle {
                                        "componentId": "DataTable__StyledTable-sc-1c22x1c-0",
                                        "isStatic": false,
                                        "lastClassName": "ioeTLv",
                                        "rules": Array [
                                          [Function],
                                        ],
                                      },
                                      "displayName": "DataTable__StyledTable",
                                      "foldedComponentIds": Array [],
                                      "render": [Function],
                                      "styledComponentId": "DataTable__StyledTable-sc-1c22x1c-0",
                                      "target": "table",
                                      "toString": [Function],
                                      "warnTooManyClasses": [Function],
                                      "withComponent": [Function],
                                    }
                                  }
                                  forwardedRef={null}
                                >
                                  <table
                                    className="DataTable__StyledTable-sc-1c22x1c-0 ioeTLv table scrollable"
                                  >
                                    <thead>
                                      <tr>
                                        <DataTableElement
                                          element="Title"
                                          formatter={[Function]}
                                          index={0}
                                          key="header-0"
                                        >
                                          <th>
                                            Title
                                          </th>
                                        </DataTableElement>
                                        <DataTableElement
                                          element="Name"
                                          formatter={[Function]}
                                          index={1}
                                          key="header-1"
                                        >
                                          <th>
                                            Name
                                          </th>
                                        </DataTableElement>
                                        <DataTableElement
                                          element="Description"
                                          formatter={[Function]}
                                          index={2}
                                          key="header-2"
                                        >
                                          <th>
                                            Description
                                          </th>
                                        </DataTableElement>
                                        <DataTableElement
                                          element="Value Type"
                                          formatter={[Function]}
                                          index={3}
                                          key="header-3"
                                        >
                                          <th>
                                            Value Type
                                          </th>
                                        </DataTableElement>
                                        <DataTableElement
                                          element="Default Value"
                                          formatter={[Function]}
                                          index={4}
                                          key="header-4"
                                        >
                                          <th>
                                            Default Value
                                          </th>
                                        </DataTableElement>
                                        <DataTableElement
                                          element="Used"
                                          formatter={[Function]}
                                          index={5}
                                          key="header-5"
                                        >
                                          <th>
                                            Used
                                          </th>
                                        </DataTableElement>
                                        <DataTableElement
                                          element="Action"
                                          formatter={[Function]}
                                          index={6}
                                          key="header-6"
                                        >
                                          <th>
                                            Action
                                          </th>
                                        </DataTableElement>
                                      </tr>
                                    </thead>
                                    <tbody>
                                      <DataTableElement
                                        element={
                                          Object {
                                            "default_value": "test",
                                            "description": "A parameter descriptions",
                                            "name": "A parameter name",
                                            "title": "A parameter title",
                                            "type": "string",
                                          }
                                        }
                                        formatter={[Function]}
                                        index={0}
                                        key="row-0"
                                      >
                                        <tr
                                          key="A parameter title"
                                        >
                                          <td
                                            className="bigColumns"
                                          >
                                            A parameter title
                                          </td>
                                          <td>
                                            A parameter name
                                          </td>
                                          <td
                                            className="bigColumns"
                                          >
                                            A parameter descriptions
                                          </td>
                                          <td>
                                            string
                                          </td>
                                          <td>
                                            test
                                          </td>
                                          <td>
                                            <ForwardRef
                                              className="failure"
                                            >
                                              <Badge__StyledBadge
                                                className="failure"
                                              >
                                                <StyledComponent
                                                  className="failure"
                                                  forwardedComponent={
                                                    Object {
                                                      "$$typeof": Symbol(react.forward_ref),
                                                      "attrs": Array [],
                                                      "componentStyle": ComponentStyle {
                                                        "componentId": "Badge__StyledBadge-sc-4gzqz0-0",
                                                        "isStatic": false,
                                                        "lastClassName": "gDhrrS",
                                                        "rules": Array [
                                                          [Function],
                                                        ],
                                                      },
                                                      "displayName": "Badge__StyledBadge",
                                                      "foldedComponentIds": Array [],
                                                      "render": [Function],
                                                      "styledComponentId": "Badge__StyledBadge-sc-4gzqz0-0",
                                                      "target": [Function],
                                                      "toString": [Function],
                                                      "warnTooManyClasses": [Function],
                                                      "withComponent": [Function],
                                                    }
                                                  }
                                                  forwardedRef={null}
                                                >
                                                  <Badge
                                                    bsClass="badge"
                                                    className="Badge__StyledBadge-sc-4gzqz0-0 gDhrrS failure"
                                                    pullRight={false}
                                                  >
                                                    <span
                                                      className="Badge__StyledBadge-sc-4gzqz0-0 gDhrrS failure badge"
                                                    >
                                                      <Icon
                                                        name="times"
                                                        type="solid"
                                                      >
                                                        <FontAwesomeIcon
                                                          icon={
                                                            Object {
                                                              "iconName": "times",
                                                              "prefix": "fas",
                                                            }
                                                          }
                                                        >
                                                          <svg
                                                            className="svg-inline--fa fa-times"
                                                          />
                                                        </FontAwesomeIcon>
                                                      </Icon>
                                                    </span>
                                                  </Badge>
                                                </StyledComponent>
                                              </Badge__StyledBadge>
                                            </ForwardRef>
                                          </td>
                                          <td>
                                            <ButtonToolbar
                                              bsClass="btn-toolbar"
                                            >
                                              <div
                                                className="btn-toolbar"
                                                role="toolbar"
                                              >
                                                <ForwardRef
                                                  bsSize="xs"
                                                  bsStyle="primary"
                                                  disabled={false}
                                                  onClick={[Function]}
                                                  title="Delete Parameter"
                                                >
                                                  <Button__StyledButton
                                                    bsSize="xs"
                                                    bsStyle="primary"
                                                    disabled={false}
                                                    onClick={[Function]}
                                                    title="Delete Parameter"
                                                  >
                                                    <StyledComponent
                                                      bsSize="xs"
                                                      bsStyle="primary"
                                                      disabled={false}
                                                      forwardedComponent={
                                                        Object {
                                                          "$$typeof": Symbol(react.forward_ref),
                                                          "SIZES": Array [
                                                            "large",
                                                            "small",
                                                            "xsmall",
                                                          ],
                                                          "STYLES": Array [
                                                            "success",
                                                            "warning",
                                                            "danger",
                                                            "info",
                                                            "default",
                                                            "primary",
                                                            "link",
                                                          ],
                                                          "attrs": Array [],
                                                          "componentStyle": ComponentStyle {
                                                            "componentId": "Button__StyledButton-c9cbmb-0",
                                                            "isStatic": false,
                                                            "lastClassName": "hpBclA",
                                                            "rules": Array [
                                                              [Function],
                                                            ],
                                                          },
                                                          "displayName": "Button__StyledButton",
                                                          "foldedComponentIds": Array [],
                                                          "render": [Function],
                                                          "styledComponentId": "Button__StyledButton-c9cbmb-0",
                                                          "target": [Function],
                                                          "toString": [Function],
                                                          "warnTooManyClasses": [Function],
                                                          "withComponent": [Function],
                                                        }
                                                      }
                                                      forwardedRef={null}
                                                      onClick={[Function]}
                                                      title="Delete Parameter"
                                                    >
                                                      <Button
                                                        active={false}
                                                        block={false}
                                                        bsClass="btn"
                                                        bsSize="xs"
                                                        bsStyle="primary"
                                                        className="Button__StyledButton-c9cbmb-0 hpBclA"
                                                        disabled={false}
                                                        onClick={[Function]}
                                                        title="Delete Parameter"
                                                      >
                                                        <button
                                                          className="Button__StyledButton-c9cbmb-0 hpBclA btn btn-xs btn-primary"
                                                          disabled={false}
                                                          onClick={[Function]}
                                                          title="Delete Parameter"
                                                          type="button"
                                                        >
                                                          Delete
                                                        </button>
                                                      </Button>
                                                    </StyledComponent>
                                                  </Button__StyledButton>
                                                </ForwardRef>
                                                <ForwardRef
                                                  bsSize="xsmall"
                                                  bsStyle="info"
                                                  onClick={[Function]}
                                                  title="Edit Modal"
                                                >
                                                  <Button__StyledButton
                                                    bsSize="xsmall"
                                                    bsStyle="info"
                                                    onClick={[Function]}
                                                    title="Edit Modal"
                                                  >
                                                    <StyledComponent
                                                      bsSize="xsmall"
                                                      bsStyle="info"
                                                      forwardedComponent={
                                                        Object {
                                                          "$$typeof": Symbol(react.forward_ref),
                                                          "SIZES": Array [
                                                            "large",
                                                            "small",
                                                            "xsmall",
                                                          ],
                                                          "STYLES": Array [
                                                            "success",
                                                            "warning",
                                                            "danger",
                                                            "info",
                                                            "default",
                                                            "primary",
                                                            "link",
                                                          ],
                                                          "attrs": Array [],
                                                          "componentStyle": ComponentStyle {
                                                            "componentId": "Button__StyledButton-c9cbmb-0",
                                                            "isStatic": false,
                                                            "lastClassName": "hpBclA",
                                                            "rules": Array [
                                                              [Function],
                                                            ],
                                                          },
                                                          "displayName": "Button__StyledButton",
                                                          "foldedComponentIds": Array [],
                                                          "render": [Function],
                                                          "styledComponentId": "Button__StyledButton-c9cbmb-0",
                                                          "target": [Function],
                                                          "toString": [Function],
                                                          "warnTooManyClasses": [Function],
                                                          "withComponent": [Function],
                                                        }
                                                      }
                                                      forwardedRef={null}
                                                      onClick={[Function]}
                                                      title="Edit Modal"
                                                    >
                                                      <Button
                                                        active={false}
                                                        block={false}
                                                        bsClass="btn"
                                                        bsSize="xsmall"
                                                        bsStyle="info"
                                                        className="Button__StyledButton-c9cbmb-0 hpBclA"
                                                        disabled={false}
                                                        onClick={[Function]}
                                                        title="Edit Modal"
                                                      >
                                                        <button
                                                          className="Button__StyledButton-c9cbmb-0 hpBclA btn btn-xs btn-info"
                                                          disabled={false}
                                                          onClick={[Function]}
                                                          title="Edit Modal"
                                                          type="button"
                                                        >
                                                          Edit
                                                        </button>
                                                      </Button>
                                                    </StyledComponent>
                                                  </Button__StyledButton>
                                                </ForwardRef>
                                                <BootstrapModalWrapper
                                                  backdrop="static"
                                                  bsSize="large"
                                                  onClose={[Function]}
                                                  onHide={[Function]}
                                                  onOpen={[Function]}
                                                  showModal={false}
                                                >
                                                  <Modal
                                                    backdrop="static"
                                                    bsSize="large"
                                                    onHide={[Function]}
                                                    show={false}
                                                  >
                                                    <StyledComponent
                                                      backdrop="static"
                                                      bsSize="large"
                                                      forwardedComponent={
                                                        Object {
                                                          "$$typeof": Symbol(react.forward_ref),
                                                          "BACKDROP_TRANSITION_DURATION": 150,
                                                          "Body": [Function],
                                                          "Dialog": [Function],
                                                          "Footer": [Function],
                                                          "Header": [Function],
                                                          "SIZES": Array [
                                                            "large",
                                                            "small",
                                                          ],
                                                          "TRANSITION_DURATION": 300,
                                                          "Title": [Function],
                                                          "attrs": Array [],
                                                          "componentStyle": ComponentStyle {
                                                            "componentId": "Modal-nuree8-0",
                                                            "isStatic": false,
                                                            "lastClassName": "eNmkew",
                                                            "rules": Array [
                                                              [Function],
                                                            ],
                                                          },
                                                          "displayName": "Modal",
                                                          "foldedComponentIds": Array [],
                                                          "render": [Function],
                                                          "styledComponentId": "Modal-nuree8-0",
                                                          "target": [Function],
                                                          "toString": [Function],
                                                          "warnTooManyClasses": [Function],
                                                          "withComponent": [Function],
                                                        }
                                                      }
                                                      forwardedRef={null}
                                                      onHide={[Function]}
                                                      show={false}
                                                    >
                                                      <Modal
                                                        animation={true}
                                                        autoFocus={true}
                                                        backdrop="static"
                                                        bsClass="modal"
                                                        bsSize="large"
                                                        className="Modal-nuree8-0 eNmkew"
                                                        dialogComponentClass={[Function]}
                                                        enforceFocus={true}
                                                        keyboard={true}
                                                        manager={
                                                          ModalManager {
                                                            "add": [Function],
                                                            "containers": Array [],
                                                            "data": Array [],
                                                            "handleContainerOverflow": true,
                                                            "hideSiblingNodes": true,
                                                            "isTopModal": [Function],
                                                            "modals": Array [],
                                                            "remove": [Function],
                                                          }
                                                        }
                                                        onHide={[Function]}
                                                        renderBackdrop={[Function]}
                                                        restoreFocus={true}
                                                        show={false}
                                                      >
                                                        <Modal
                                                          autoFocus={true}
                                                          backdrop="static"
                                                          backdropClassName="modal-backdrop"
                                                          backdropTransition={[Function]}
                                                          containerClassName="modal-open"
                                                          enforceFocus={true}
                                                          keyboard={true}
                                                          manager={
                                                            ModalManager {
                                                              "add": [Function],
                                                              "containers": Array [],
                                                              "data": Array [],
                                                              "handleContainerOverflow": true,
                                                              "hideSiblingNodes": true,
                                                              "isTopModal": [Function],
                                                              "modals": Array [],
                                                              "remove": [Function],
                                                            }
                                                          }
                                                          onEntering={[Function]}
                                                          onExited={[Function]}
                                                          onHide={[Function]}
                                                          onMouseUp={[Function]}
                                                          renderBackdrop={[Function]}
                                                          restoreFocus={true}
                                                          show={false}
                                                          transition={[Function]}
                                                        />
                                                      </Modal>
                                                    </StyledComponent>
                                                  </Modal>
                                                </BootstrapModalWrapper>
                                              </div>
                                            </ButtonToolbar>
                                          </td>
                                        </tr>
                                      </DataTableElement>
                                    </tbody>
                                  </table>
                                </StyledComponent>
                              </DataTable__StyledTable>
                            </div>
                          </div>
                        </div>
                      </div>
                    </DataTable>
                  </div>
                </ContentPackParameterList>
                <BootstrapModalConfirm
                  cancelButtonDisabled={false}
                  cancelButtonText="Cancel"
                  confirmButtonDisabled={false}
                  confirmButtonText="Confirm"
                  onCancel={[Function]}
                  onConfirm={[Function]}
                  onModalClose={[Function]}
                  onModalOpen={[Function]}
                  showModal={false}
                  title="Confirm deletion"
                >
                  <BootstrapModalWrapper
                    backdrop="static"
                    onClose={[Function]}
                    onHide={[Function]}
                    onOpen={[Function]}
                    showModal={false}
                  >
                    <Modal
                      backdrop="static"
                      onHide={[Function]}
                      show={false}
                    >
                      <StyledComponent
                        backdrop="static"
                        forwardedComponent={
                          Object {
                            "$$typeof": Symbol(react.forward_ref),
                            "BACKDROP_TRANSITION_DURATION": 150,
                            "Body": [Function],
                            "Dialog": [Function],
                            "Footer": [Function],
                            "Header": [Function],
                            "SIZES": Array [
                              "large",
                              "small",
                            ],
                            "TRANSITION_DURATION": 300,
                            "Title": [Function],
                            "attrs": Array [],
                            "componentStyle": ComponentStyle {
                              "componentId": "Modal-nuree8-0",
                              "isStatic": false,
                              "lastClassName": "eNmkew",
                              "rules": Array [
                                [Function],
                              ],
                            },
                            "displayName": "Modal",
                            "foldedComponentIds": Array [],
                            "render": [Function],
                            "styledComponentId": "Modal-nuree8-0",
                            "target": [Function],
                            "toString": [Function],
                            "warnTooManyClasses": [Function],
                            "withComponent": [Function],
                          }
                        }
                        forwardedRef={null}
                        onHide={[Function]}
                        show={false}
                      >
                        <Modal
                          animation={true}
                          autoFocus={true}
                          backdrop="static"
                          bsClass="modal"
                          className="Modal-nuree8-0 eNmkew"
                          dialogComponentClass={[Function]}
                          enforceFocus={true}
                          keyboard={true}
                          manager={
                            ModalManager {
                              "add": [Function],
                              "containers": Array [],
                              "data": Array [],
                              "handleContainerOverflow": true,
                              "hideSiblingNodes": true,
                              "isTopModal": [Function],
                              "modals": Array [],
                              "remove": [Function],
                            }
                          }
                          onHide={[Function]}
                          renderBackdrop={[Function]}
                          restoreFocus={true}
                          show={false}
                        >
                          <Modal
                            autoFocus={true}
                            backdrop="static"
                            backdropClassName="modal-backdrop"
                            backdropTransition={[Function]}
                            containerClassName="modal-open"
                            enforceFocus={true}
                            keyboard={true}
                            manager={
                              ModalManager {
                                "add": [Function],
                                "containers": Array [],
                                "data": Array [],
                                "handleContainerOverflow": true,
                                "hideSiblingNodes": true,
                                "isTopModal": [Function],
                                "modals": Array [],
                                "remove": [Function],
                              }
                            }
                            onEntering={[Function]}
                            onExited={[Function]}
                            onHide={[Function]}
                            onMouseUp={[Function]}
                            renderBackdrop={[Function]}
                            restoreFocus={true}
                            show={false}
                            transition={[Function]}
                          />
                        </Modal>
                      </StyledComponent>
                    </Modal>
                  </BootstrapModalWrapper>
                </BootstrapModalConfirm>
              </div>
            </Col>
          </div>
        </Row>
      </StyledComponent>
    </Row>
    <Row>
      <StyledComponent
        forwardedComponent={
          Object {
            "$$typeof": Symbol(react.forward_ref),
            "attrs": Array [],
            "componentStyle": ComponentStyle {
              "componentId": "Row-sc-3iisrt-0",
              "isStatic": false,
              "lastClassName": "bRJRJg",
              "rules": Array [
                "&.content{",
                [Function],
                "}",
              ],
            },
            "displayName": "Row",
            "foldedComponentIds": Array [],
            "render": [Function],
            "styledComponentId": "Row-sc-3iisrt-0",
            "target": [Function],
            "toString": [Function],
            "warnTooManyClasses": [Function],
            "withComponent": [Function],
          }
        }
        forwardedRef={null}
      >
        <Row
          bsClass="row"
          className="Row-sc-3iisrt-0 bRJRJg"
          componentClass="div"
        >
          <div
            className="Row-sc-3iisrt-0 bRJRJg row"
          >
            <Col
              bsClass="col"
              componentClass="div"
              sm={9}
              smOffset={1}
            >
              <div
                className="col-sm-9 col-sm-offset-1"
              >
                <ContentPackEntitiesList
                  appliedParameter={Object {}}
                  contentPack={
                    Object {
                      "description": "",
                      "entities": Array [
                        Object {
                          "constraints": Array [],
                          "data": Object {
                            "configuration": Object {
                              "listen_address": Object {
                                "@type": "string",
                                "@value": "1.2.3.4",
                              },
                              "port": Object {
                                "@type": "integer",
                                "@value": "23",
                              },
                            },
                            "name": Object {
                              "@type": "string",
                              "@value": "Input",
                            },
                            "title": Object {
                              "@type": "string",
                              "@value": "A good input",
                            },
                          },
                          "id": "111-beef",
                          "type": Object {
                            "name": "input",
                            "version": "1",
                          },
                          "v": "1.0",
                        },
                      ],
                      "id": "dead-beef",
                      "name": "",
                      "parameters": Array [
                        Object {
                          "default_value": "test",
                          "description": "A parameter descriptions",
                          "name": "A parameter name",
                          "title": "A parameter title",
                          "type": "string",
                        },
                      ],
                      "rev": 1,
                      "summary": "",
                      "url": "",
                      "v": 1,
                      "vendor": "",
                    }
                  }
                  onParameterApply={[Function]}
                  onParameterClear={[Function]}
                  readOnly={false}
                >
                  <div>
                    <h2>
                      Entity list
                    </h2>
                    <br />
                    <SearchForm
                      buttonLeftMargin={5}
                      focusAfterMount={false}
                      label={null}
                      loadingLabel="Loading..."
                      onQueryChange={[Function]}
                      onReset={[Function]}
                      onSearch={[Function]}
                      placeholder="Enter search query..."
                      query=""
                      queryHelpComponent={null}
                      queryWidth="auto"
                      resetButtonLabel="Reset"
                      searchBsStyle="default"
                      searchButtonLabel="Filter"
                      topMargin={15}
                      useLoadingState={false}
                      wrapperClass="search"
                    >
                      <div
                        className="search"
                        style={
                          Object {
                            "marginTop": 15,
                          }
                        }
                      >
                        <form
                          className="form-inline"
                          onSubmit={[Function]}
                        >
                          <div
                            className="form-group has-feedback"
                          >
                            <input
                              autoComplete="off"
                              autoFocus={false}
                              className="query form-control"
                              id="common-search-form-query-input"
                              onChange={[Function]}
                              placeholder="Enter search query..."
                              spellCheck="false"
                              style={
                                Object {
                                  "width": "auto",
                                }
                              }
                              type="text"
                              value=""
                            />
                          </div>
                          <div
                            className="form-group"
                            style={
                              Object {
                                "marginLeft": 5,
                              }
                            }
                          >
                            <ForwardRef
                              bsStyle="default"
                              className="submit-button"
                              disabled={false}
                              type="submit"
                            >
                              <Button__StyledButton
                                bsStyle="default"
                                className="submit-button"
                                disabled={false}
                                type="submit"
                              >
                                <StyledComponent
                                  bsStyle="default"
                                  className="submit-button"
                                  disabled={false}
                                  forwardedComponent={
                                    Object {
                                      "$$typeof": Symbol(react.forward_ref),
                                      "SIZES": Array [
                                        "large",
                                        "small",
                                        "xsmall",
                                      ],
                                      "STYLES": Array [
                                        "success",
                                        "warning",
                                        "danger",
                                        "info",
                                        "default",
                                        "primary",
                                        "link",
                                      ],
                                      "attrs": Array [],
                                      "componentStyle": ComponentStyle {
                                        "componentId": "Button__StyledButton-c9cbmb-0",
                                        "isStatic": false,
                                        "lastClassName": "hpBclA",
                                        "rules": Array [
                                          [Function],
                                        ],
                                      },
                                      "displayName": "Button__StyledButton",
                                      "foldedComponentIds": Array [],
                                      "render": [Function],
                                      "styledComponentId": "Button__StyledButton-c9cbmb-0",
                                      "target": [Function],
                                      "toString": [Function],
                                      "warnTooManyClasses": [Function],
                                      "withComponent": [Function],
                                    }
                                  }
                                  forwardedRef={null}
                                  type="submit"
                                >
                                  <Button
                                    active={false}
                                    block={false}
                                    bsClass="btn"
                                    bsStyle="default"
                                    className="Button__StyledButton-c9cbmb-0 hpBclA submit-button"
                                    disabled={false}
                                    type="submit"
                                  >
                                    <button
                                      className="Button__StyledButton-c9cbmb-0 hpBclA submit-button btn btn-default"
                                      disabled={false}
                                      type="submit"
                                    >
                                      Filter
                                    </button>
                                  </Button>
                                </StyledComponent>
                              </Button__StyledButton>
                            </ForwardRef>
                          </div>
                          <div
                            className="form-group"
                            style={
                              Object {
                                "marginLeft": 5,
                              }
                            }
                          >
                            <ForwardRef
                              className="reset-button"
                              onClick={[Function]}
                              type="reset"
                            >
                              <Button__StyledButton
                                className="reset-button"
                                onClick={[Function]}
                                type="reset"
                              >
                                <StyledComponent
                                  className="reset-button"
                                  forwardedComponent={
                                    Object {
                                      "$$typeof": Symbol(react.forward_ref),
                                      "SIZES": Array [
                                        "large",
                                        "small",
                                        "xsmall",
                                      ],
                                      "STYLES": Array [
                                        "success",
                                        "warning",
                                        "danger",
                                        "info",
                                        "default",
                                        "primary",
                                        "link",
                                      ],
                                      "attrs": Array [],
                                      "componentStyle": ComponentStyle {
                                        "componentId": "Button__StyledButton-c9cbmb-0",
                                        "isStatic": false,
                                        "lastClassName": "hpBclA",
                                        "rules": Array [
                                          [Function],
                                        ],
                                      },
                                      "displayName": "Button__StyledButton",
                                      "foldedComponentIds": Array [],
                                      "render": [Function],
                                      "styledComponentId": "Button__StyledButton-c9cbmb-0",
                                      "target": [Function],
                                      "toString": [Function],
                                      "warnTooManyClasses": [Function],
                                      "withComponent": [Function],
                                    }
                                  }
                                  forwardedRef={null}
                                  onClick={[Function]}
                                  type="reset"
                                >
                                  <Button
                                    active={false}
                                    block={false}
                                    bsClass="btn"
                                    bsStyle="default"
                                    className="Button__StyledButton-c9cbmb-0 hpBclA reset-button"
                                    disabled={false}
                                    onClick={[Function]}
                                    type="reset"
                                  >
                                    <button
                                      className="Button__StyledButton-c9cbmb-0 hpBclA reset-button btn btn-default"
                                      disabled={false}
                                      onClick={[Function]}
                                      type="reset"
                                    >
                                      Reset
                                    </button>
                                  </Button>
                                </StyledComponent>
                              </Button__StyledButton>
                            </ForwardRef>
                          </div>
                        </form>
                      </div>
                    </SearchForm>
                    <DataTable
                      className="scrollable"
                      dataRowFormatter={[Function]}
                      displayKey="value"
                      filterBy=""
                      filterKeys={Array []}
                      filterLabel="Filter"
                      filterSuggestions={Array []}
                      headerCellFormatter={[Function]}
                      headers={
                        Array [
                          "Title",
                          "Type",
                          "Description",
                          "Origin",
                          "Used Parameters",
                          "Action",
                        ]
                      }
                      id="entity-list"
                      noDataText="No data available."
                      rowClassName=""
                      rows={
                        Array [
                          Object {
                            "constraints": Array [],
                            "data": Object {
                              "configuration": Object {
                                "listen_address": Object {
                                  "@type": "string",
                                  "@value": "1.2.3.4",
                                },
                                "port": Object {
                                  "@type": "integer",
                                  "@value": "23",
                                },
                              },
                              "name": Object {
                                "@type": "string",
                                "@value": "Input",
                              },
                              "title": Object {
                                "@type": "string",
                                "@value": "A good input",
                              },
                            },
                            "id": "111-beef",
                            "type": Object {
                              "name": "input",
                              "version": "1",
                            },
                            "v": "1.0",
                          },
<<<<<<< HEAD
                          "name": Object {
                            "@type": "string",
                            "@value": "Input",
                          },
                          "title": Object {
                            "@type": "string",
                            "@value": "A good input",
                          },
                        },
                        "id": "111-beef",
                        "type": Object {
                          "name": "input",
                          "version": "1",
                        },
                        "v": "1.0",
                      },
                    ]
                  }
                  sortBy={[Function]}
                  useResponsiveTable={true}
                >
                  <div>
                    <Filter
                      displayKey="value"
                      filterBy=""
                      filterKeys={Array []}
                      filterSuggestions={Array []}
                      id="entity-list"
                      label="Filter"
                      onDataFiltered={[Function]}
                      rows={
                        Array [
                          Object {
                            "constraints": Array [],
                            "data": Object {
                              "configuration": Object {
                                "listen_address": Object {
                                  "@type": "string",
                                  "@value": "1.2.3.4",
                                },
                                "port": Object {
                                  "@type": "integer",
                                  "@value": "23",
                                },
                              },
                              "name": Object {
                                "@type": "string",
                                "@value": "Input",
                              },
                              "title": Object {
                                "@type": "string",
                                "@value": "A good input",
                              },
                            },
                            "id": "111-beef",
                            "type": Object {
                              "name": "input",
                              "version": "1",
                            },
                            "v": "1.0",
                          },
                        ]
                      }
                    />
                    <div
                      className="row "
=======
                        ]
                      }
                      sortBy={[Function]}
                      useResponsiveTable={true}
>>>>>>> cd01bd9d
                    >
                      <div>
                        <div
                          className="row "
                        >
                          <div
                            className="col-md-12"
                          >
<<<<<<< HEAD
                            <StyledComponent
                              className="table scrollable"
                              forwardedComponent={
                                Object {
                                  "$$typeof": Symbol(react.forward_ref),
                                  "attrs": Array [],
                                  "componentStyle": ComponentStyle {
                                    "componentId": "DataTable__StyledTable-sc-1qrb405-0",
                                    "isStatic": false,
                                    "lastClassName": "gweZGk",
                                    "rules": Array [
                                      [Function],
                                    ],
                                  },
                                  "displayName": "DataTable__StyledTable",
                                  "foldedComponentIds": Array [],
                                  "render": [Function],
                                  "styledComponentId": "DataTable__StyledTable-sc-1qrb405-0",
                                  "target": "table",
                                  "toString": [Function],
                                  "warnTooManyClasses": [Function],
                                  "withComponent": [Function],
                                }
                              }
                              forwardedRef={null}
                            >
                              <table
                                className="DataTable__StyledTable-sc-1qrb405-0 gweZGk table scrollable"
=======
                            <div
                              className="data-table table-responsive"
                              id="entity-list"
                            >
                              <DataTable__StyledTable
                                className="table scrollable"
>>>>>>> cd01bd9d
                              >
                                <StyledComponent
                                  className="table scrollable"
                                  forwardedComponent={
                                    Object {
                                      "$$typeof": Symbol(react.forward_ref),
                                      "attrs": Array [],
                                      "componentStyle": ComponentStyle {
                                        "componentId": "DataTable__StyledTable-sc-1c22x1c-0",
                                        "isStatic": false,
                                        "lastClassName": "ioeTLv",
                                        "rules": Array [
                                          [Function],
                                        ],
                                      },
                                      "displayName": "DataTable__StyledTable",
                                      "foldedComponentIds": Array [],
                                      "render": [Function],
                                      "styledComponentId": "DataTable__StyledTable-sc-1c22x1c-0",
                                      "target": "table",
                                      "toString": [Function],
                                      "warnTooManyClasses": [Function],
                                      "withComponent": [Function],
                                    }
                                  }
                                  forwardedRef={null}
                                >
                                  <table
                                    className="DataTable__StyledTable-sc-1c22x1c-0 ioeTLv table scrollable"
                                  >
                                    <thead>
                                      <tr>
                                        <DataTableElement
                                          element="Title"
                                          formatter={[Function]}
                                          index={0}
                                          key="header-0"
                                        >
                                          <th>
                                            Title
                                          </th>
                                        </DataTableElement>
                                        <DataTableElement
                                          element="Type"
                                          formatter={[Function]}
                                          index={1}
                                          key="header-1"
                                        >
                                          <th>
                                            Type
                                          </th>
                                        </DataTableElement>
                                        <DataTableElement
                                          element="Description"
                                          formatter={[Function]}
                                          index={2}
                                          key="header-2"
                                        >
                                          <th>
                                            Description
                                          </th>
                                        </DataTableElement>
                                        <DataTableElement
                                          element="Origin"
                                          formatter={[Function]}
                                          index={3}
                                          key="header-3"
                                        >
                                          <th>
                                            Origin
                                          </th>
                                        </DataTableElement>
                                        <DataTableElement
                                          element="Used Parameters"
                                          formatter={[Function]}
                                          index={4}
                                          key="header-4"
                                        >
                                          <th>
                                            Used Parameters
                                          </th>
                                        </DataTableElement>
                                        <DataTableElement
                                          element="Action"
                                          formatter={[Function]}
                                          index={5}
                                          key="header-5"
                                        >
                                          <th>
                                            Action
                                          </th>
                                        </DataTableElement>
                                      </tr>
                                    </thead>
                                    <tbody>
                                      <DataTableElement
                                        element={
                                          Object {
                                            "constraints": Array [],
                                            "data": Object {
                                              "configuration": Object {
                                                "listen_address": Object {
                                                  "@type": "string",
                                                  "@value": "1.2.3.4",
                                                },
                                                "port": Object {
                                                  "@type": "integer",
                                                  "@value": "23",
                                                },
                                              },
                                              "name": Object {
                                                "@type": "string",
                                                "@value": "Input",
                                              },
                                              "title": Object {
                                                "@type": "string",
                                                "@value": "A good input",
                                              },
                                            },
                                            "id": "111-beef",
                                            "type": Object {
                                              "name": "input",
                                              "version": "1",
                                            },
                                            "v": "1.0",
                                          }
                                        }
                                        formatter={[Function]}
                                        index={0}
                                        key="row-0"
                                      >
                                        <tr
                                          key="111-beef"
                                        >
                                          <td
                                            className="bigColumns"
                                          >
                                            A good input
                                          </td>
                                          <td>
                                            input
                                          </td>
                                          <td
                                            className="bigColumns"
                                          />
                                          <td>
                                            <span>
                                              <Icon
                                                className="contentPackEntity"
                                                name="archive"
                                                title="Content Pack"
                                                type="solid"
                                              >
                                                <FontAwesomeIcon
                                                  className="contentPackEntity"
                                                  icon={
                                                    Object {
                                                      "iconName": "archive",
                                                      "prefix": "fas",
                                                    }
                                                  }
                                                  title="Content Pack"
                                                >
                                                  <svg
                                                    className="svg-inline--fa fa-archive"
                                                  />
                                                </FontAwesomeIcon>
                                              </Icon>
                                            </span>
                                          </td>
                                          <td>
                                            0
                                          </td>
                                          <td>
                                            <ButtonToolbar
                                              bsClass="btn-toolbar"
                                            >
                                              <div
                                                className="btn-toolbar"
                                                role="toolbar"
                                              >
                                                <ForwardRef
                                                  bsSize="xs"
                                                  bsStyle="primary"
                                                  disabled={false}
                                                  onClick={[Function]}
                                                >
                                                  <Button__StyledButton
                                                    bsSize="xs"
                                                    bsStyle="primary"
                                                    disabled={false}
                                                    onClick={[Function]}
                                                  >
                                                    <StyledComponent
                                                      bsSize="xs"
                                                      bsStyle="primary"
                                                      disabled={false}
                                                      forwardedComponent={
                                                        Object {
                                                          "$$typeof": Symbol(react.forward_ref),
                                                          "SIZES": Array [
                                                            "large",
                                                            "small",
                                                            "xsmall",
                                                          ],
                                                          "STYLES": Array [
                                                            "success",
                                                            "warning",
                                                            "danger",
                                                            "info",
                                                            "default",
                                                            "primary",
                                                            "link",
                                                          ],
                                                          "attrs": Array [],
                                                          "componentStyle": ComponentStyle {
                                                            "componentId": "Button__StyledButton-c9cbmb-0",
                                                            "isStatic": false,
                                                            "lastClassName": "hpBclA",
                                                            "rules": Array [
                                                              [Function],
                                                            ],
                                                          },
                                                          "displayName": "Button__StyledButton",
                                                          "foldedComponentIds": Array [],
                                                          "render": [Function],
                                                          "styledComponentId": "Button__StyledButton-c9cbmb-0",
                                                          "target": [Function],
                                                          "toString": [Function],
                                                          "warnTooManyClasses": [Function],
                                                          "withComponent": [Function],
                                                        }
                                                      }
                                                      forwardedRef={null}
                                                      onClick={[Function]}
                                                    >
                                                      <Button
                                                        active={false}
                                                        block={false}
                                                        bsClass="btn"
                                                        bsSize="xs"
                                                        bsStyle="primary"
                                                        className="Button__StyledButton-c9cbmb-0 hpBclA"
                                                        disabled={false}
                                                        onClick={[Function]}
                                                      >
                                                        <button
                                                          className="Button__StyledButton-c9cbmb-0 hpBclA btn btn-xs btn-primary"
                                                          disabled={false}
                                                          onClick={[Function]}
                                                          type="button"
                                                        >
                                                          Edit
                                                        </button>
                                                      </Button>
                                                    </StyledComponent>
                                                  </Button__StyledButton>
                                                </ForwardRef>
                                                <ForwardRef
                                                  bsSize="xs"
                                                  bsStyle="info"
                                                  onClick={[Function]}
                                                >
                                                  <Button__StyledButton
                                                    bsSize="xs"
                                                    bsStyle="info"
                                                    onClick={[Function]}
                                                  >
                                                    <StyledComponent
                                                      bsSize="xs"
                                                      bsStyle="info"
                                                      forwardedComponent={
                                                        Object {
                                                          "$$typeof": Symbol(react.forward_ref),
                                                          "SIZES": Array [
                                                            "large",
                                                            "small",
                                                            "xsmall",
                                                          ],
                                                          "STYLES": Array [
                                                            "success",
                                                            "warning",
                                                            "danger",
                                                            "info",
                                                            "default",
                                                            "primary",
                                                            "link",
                                                          ],
                                                          "attrs": Array [],
                                                          "componentStyle": ComponentStyle {
                                                            "componentId": "Button__StyledButton-c9cbmb-0",
                                                            "isStatic": false,
                                                            "lastClassName": "hpBclA",
                                                            "rules": Array [
                                                              [Function],
                                                            ],
                                                          },
                                                          "displayName": "Button__StyledButton",
                                                          "foldedComponentIds": Array [],
                                                          "render": [Function],
                                                          "styledComponentId": "Button__StyledButton-c9cbmb-0",
                                                          "target": [Function],
                                                          "toString": [Function],
                                                          "warnTooManyClasses": [Function],
                                                          "withComponent": [Function],
                                                        }
                                                      }
                                                      forwardedRef={null}
                                                      onClick={[Function]}
                                                    >
                                                      <Button
                                                        active={false}
                                                        block={false}
                                                        bsClass="btn"
                                                        bsSize="xs"
                                                        bsStyle="info"
                                                        className="Button__StyledButton-c9cbmb-0 hpBclA"
                                                        disabled={false}
                                                        onClick={[Function]}
                                                      >
                                                        <button
                                                          className="Button__StyledButton-c9cbmb-0 hpBclA btn btn-xs btn-info"
                                                          disabled={false}
                                                          onClick={[Function]}
                                                          type="button"
                                                        >
                                                          Show
                                                        </button>
                                                      </Button>
                                                    </StyledComponent>
                                                  </Button__StyledButton>
                                                </ForwardRef>
                                              </div>
                                            </ButtonToolbar>
                                          </td>
                                          <BootstrapModalWrapper
                                            backdrop="static"
                                            bsSize="large"
                                            onClose={[Function]}
                                            onHide={[Function]}
                                            onOpen={[Function]}
                                            showModal={false}
                                          >
                                            <Modal
                                              backdrop="static"
                                              bsSize="large"
                                              onHide={[Function]}
                                              show={false}
                                            >
                                              <StyledComponent
                                                backdrop="static"
                                                bsSize="large"
                                                forwardedComponent={
                                                  Object {
                                                    "$$typeof": Symbol(react.forward_ref),
                                                    "BACKDROP_TRANSITION_DURATION": 150,
                                                    "Body": [Function],
                                                    "Dialog": [Function],
                                                    "Footer": [Function],
                                                    "Header": [Function],
                                                    "SIZES": Array [
                                                      "large",
                                                      "small",
                                                    ],
                                                    "TRANSITION_DURATION": 300,
                                                    "Title": [Function],
                                                    "attrs": Array [],
                                                    "componentStyle": ComponentStyle {
                                                      "componentId": "Modal-nuree8-0",
                                                      "isStatic": false,
                                                      "lastClassName": "eNmkew",
                                                      "rules": Array [
                                                        [Function],
                                                      ],
                                                    },
                                                    "displayName": "Modal",
                                                    "foldedComponentIds": Array [],
                                                    "render": [Function],
                                                    "styledComponentId": "Modal-nuree8-0",
                                                    "target": [Function],
                                                    "toString": [Function],
                                                    "warnTooManyClasses": [Function],
                                                    "withComponent": [Function],
                                                  }
                                                }
                                                forwardedRef={null}
                                                onHide={[Function]}
                                                show={false}
                                              >
                                                <Modal
                                                  animation={true}
                                                  autoFocus={true}
                                                  backdrop="static"
                                                  bsClass="modal"
                                                  bsSize="large"
                                                  className="Modal-nuree8-0 eNmkew"
                                                  dialogComponentClass={[Function]}
                                                  enforceFocus={true}
                                                  keyboard={true}
                                                  manager={
                                                    ModalManager {
                                                      "add": [Function],
                                                      "containers": Array [],
                                                      "data": Array [],
                                                      "handleContainerOverflow": true,
                                                      "hideSiblingNodes": true,
                                                      "isTopModal": [Function],
                                                      "modals": Array [],
                                                      "remove": [Function],
                                                    }
                                                  }
                                                  onHide={[Function]}
                                                  renderBackdrop={[Function]}
                                                  restoreFocus={true}
                                                  show={false}
                                                >
                                                  <Modal
                                                    autoFocus={true}
                                                    backdrop="static"
                                                    backdropClassName="modal-backdrop"
                                                    backdropTransition={[Function]}
                                                    containerClassName="modal-open"
                                                    enforceFocus={true}
                                                    keyboard={true}
                                                    manager={
                                                      ModalManager {
                                                        "add": [Function],
                                                        "containers": Array [],
                                                        "data": Array [],
                                                        "handleContainerOverflow": true,
                                                        "hideSiblingNodes": true,
                                                        "isTopModal": [Function],
                                                        "modals": Array [],
                                                        "remove": [Function],
                                                      }
                                                    }
                                                    onEntering={[Function]}
                                                    onExited={[Function]}
                                                    onHide={[Function]}
                                                    onMouseUp={[Function]}
                                                    renderBackdrop={[Function]}
                                                    restoreFocus={true}
                                                    show={false}
                                                    transition={[Function]}
                                                  />
                                                </Modal>
                                              </StyledComponent>
                                            </Modal>
                                          </BootstrapModalWrapper>
                                          <BootstrapModalWrapper
                                            backdrop="static"
                                            bsSize="large"
                                            onClose={[Function]}
                                            onHide={[Function]}
                                            onOpen={[Function]}
                                            showModal={false}
                                          >
                                            <Modal
                                              backdrop="static"
                                              bsSize="large"
                                              onHide={[Function]}
                                              show={false}
                                            >
                                              <StyledComponent
                                                backdrop="static"
                                                bsSize="large"
                                                forwardedComponent={
                                                  Object {
                                                    "$$typeof": Symbol(react.forward_ref),
                                                    "BACKDROP_TRANSITION_DURATION": 150,
                                                    "Body": [Function],
                                                    "Dialog": [Function],
                                                    "Footer": [Function],
                                                    "Header": [Function],
                                                    "SIZES": Array [
                                                      "large",
                                                      "small",
                                                    ],
                                                    "TRANSITION_DURATION": 300,
                                                    "Title": [Function],
                                                    "attrs": Array [],
                                                    "componentStyle": ComponentStyle {
                                                      "componentId": "Modal-nuree8-0",
                                                      "isStatic": false,
                                                      "lastClassName": "eNmkew",
                                                      "rules": Array [
                                                        [Function],
                                                      ],
                                                    },
                                                    "displayName": "Modal",
                                                    "foldedComponentIds": Array [],
                                                    "render": [Function],
                                                    "styledComponentId": "Modal-nuree8-0",
                                                    "target": [Function],
                                                    "toString": [Function],
                                                    "warnTooManyClasses": [Function],
                                                    "withComponent": [Function],
                                                  }
                                                }
                                                forwardedRef={null}
                                                onHide={[Function]}
                                                show={false}
                                              >
                                                <Modal
                                                  animation={true}
                                                  autoFocus={true}
                                                  backdrop="static"
                                                  bsClass="modal"
                                                  bsSize="large"
                                                  className="Modal-nuree8-0 eNmkew"
                                                  dialogComponentClass={[Function]}
                                                  enforceFocus={true}
                                                  keyboard={true}
                                                  manager={
                                                    ModalManager {
                                                      "add": [Function],
                                                      "containers": Array [],
                                                      "data": Array [],
                                                      "handleContainerOverflow": true,
                                                      "hideSiblingNodes": true,
                                                      "isTopModal": [Function],
                                                      "modals": Array [],
                                                      "remove": [Function],
                                                    }
                                                  }
                                                  onHide={[Function]}
                                                  renderBackdrop={[Function]}
                                                  restoreFocus={true}
                                                  show={false}
                                                >
                                                  <Modal
                                                    autoFocus={true}
                                                    backdrop="static"
                                                    backdropClassName="modal-backdrop"
                                                    backdropTransition={[Function]}
                                                    containerClassName="modal-open"
                                                    enforceFocus={true}
                                                    keyboard={true}
                                                    manager={
                                                      ModalManager {
                                                        "add": [Function],
                                                        "containers": Array [],
                                                        "data": Array [],
                                                        "handleContainerOverflow": true,
                                                        "hideSiblingNodes": true,
                                                        "isTopModal": [Function],
                                                        "modals": Array [],
                                                        "remove": [Function],
                                                      }
                                                    }
                                                    onEntering={[Function]}
                                                    onExited={[Function]}
                                                    onHide={[Function]}
                                                    onMouseUp={[Function]}
                                                    renderBackdrop={[Function]}
                                                    restoreFocus={true}
                                                    show={false}
                                                    transition={[Function]}
                                                  />
                                                </Modal>
                                              </StyledComponent>
                                            </Modal>
                                          </BootstrapModalWrapper>
                                        </tr>
                                      </DataTableElement>
                                    </tbody>
                                  </table>
                                </StyledComponent>
                              </DataTable__StyledTable>
                            </div>
                          </div>
                        </div>
                      </div>
                    </DataTable>
                  </div>
                </ContentPackEntitiesList>
              </div>
            </Col>
          </div>
        </Row>
      </StyledComponent>
    </Row>
  </div>
</ContentPackParameters>
`;

exports[`<ContentPackParameters /> should render with empty parameters 1`] = `
<ContentPackParameters
  appliedParameter={Object {}}
  contentPack={
    Object {
      "entities": Array [],
      "parameters": Array [],
    }
  }
  onStateChange={[Function]}
>
  <div>
    <Row>
      <StyledComponent
        forwardedComponent={
          Object {
            "$$typeof": Symbol(react.forward_ref),
            "attrs": Array [],
            "componentStyle": ComponentStyle {
              "componentId": "Row-sc-3iisrt-0",
              "isStatic": false,
              "lastClassName": "bRJRJg",
              "rules": Array [
                "&.content{",
                [Function],
                "}",
              ],
            },
            "displayName": "Row",
            "foldedComponentIds": Array [],
            "render": [Function],
            "styledComponentId": "Row-sc-3iisrt-0",
            "target": [Function],
            "toString": [Function],
            "warnTooManyClasses": [Function],
            "withComponent": [Function],
          }
        }
        forwardedRef={null}
      >
        <Row
          bsClass="row"
          className="Row-sc-3iisrt-0 bRJRJg"
          componentClass="div"
        >
          <div
            className="Row-sc-3iisrt-0 bRJRJg row"
          >
            <Col
              bsClass="col"
              componentClass="div"
              sm={9}
              smOffset={1}
            >
              <div
                className="col-sm-9 col-sm-offset-1"
              >
                <ContentPackParameterList
                  appliedParameter={Object {}}
                  contentPack={
                    Object {
                      "entities": Array [],
                      "parameters": Array [],
                    }
                  }
                  onAddParameter={[Function]}
                  onDeleteParameter={[Function]}
                  readOnly={false}
                >
                  <div>
                    <h2>
                      Parameters list
                    </h2>
                    <br />
                    <ForwardRef
                      bsSize="small"
                      bsStyle="info"
                      onClick={[Function]}
                      title="Edit Modal"
                    >
                      <Button__StyledButton
                        bsSize="small"
                        bsStyle="info"
                        onClick={[Function]}
                        title="Edit Modal"
                      >
                        <StyledComponent
                          bsSize="small"
                          bsStyle="info"
                          forwardedComponent={
                            Object {
                              "$$typeof": Symbol(react.forward_ref),
                              "SIZES": Array [
                                "large",
                                "small",
                                "xsmall",
                              ],
                              "STYLES": Array [
                                "success",
                                "warning",
                                "danger",
                                "info",
                                "default",
                                "primary",
                                "link",
                              ],
                              "attrs": Array [],
                              "componentStyle": ComponentStyle {
                                "componentId": "Button__StyledButton-c9cbmb-0",
                                "isStatic": false,
                                "lastClassName": "hpBclA",
                                "rules": Array [
                                  [Function],
                                ],
                              },
                              "displayName": "Button__StyledButton",
                              "foldedComponentIds": Array [],
                              "render": [Function],
                              "styledComponentId": "Button__StyledButton-c9cbmb-0",
                              "target": [Function],
                              "toString": [Function],
                              "warnTooManyClasses": [Function],
                              "withComponent": [Function],
                            }
                          }
                          forwardedRef={null}
                          onClick={[Function]}
                          title="Edit Modal"
                        >
                          <Button
                            active={false}
                            block={false}
                            bsClass="btn"
                            bsSize="small"
                            bsStyle="info"
                            className="Button__StyledButton-c9cbmb-0 hpBclA"
                            disabled={false}
                            onClick={[Function]}
                            title="Edit Modal"
                          >
                            <button
                              className="Button__StyledButton-c9cbmb-0 hpBclA btn btn-sm btn-info"
                              disabled={false}
                              onClick={[Function]}
                              title="Edit Modal"
                              type="button"
                            >
                              Create parameter
                            </button>
                          </Button>
                        </StyledComponent>
                      </Button__StyledButton>
                    </ForwardRef>
                    <BootstrapModalWrapper
                      backdrop="static"
                      bsSize="large"
                      onClose={[Function]}
                      onHide={[Function]}
                      onOpen={[Function]}
                      showModal={false}
                    >
                      <Modal
                        backdrop="static"
                        bsSize="large"
                        onHide={[Function]}
                        show={false}
                      >
                        <StyledComponent
                          backdrop="static"
                          bsSize="large"
                          forwardedComponent={
                            Object {
                              "$$typeof": Symbol(react.forward_ref),
                              "BACKDROP_TRANSITION_DURATION": 150,
                              "Body": [Function],
                              "Dialog": [Function],
                              "Footer": [Function],
                              "Header": [Function],
                              "SIZES": Array [
                                "large",
                                "small",
                              ],
                              "TRANSITION_DURATION": 300,
                              "Title": [Function],
                              "attrs": Array [],
                              "componentStyle": ComponentStyle {
                                "componentId": "Modal-nuree8-0",
                                "isStatic": false,
                                "lastClassName": "eNmkew",
                                "rules": Array [
                                  [Function],
                                ],
                              },
                              "displayName": "Modal",
                              "foldedComponentIds": Array [],
                              "render": [Function],
                              "styledComponentId": "Modal-nuree8-0",
                              "target": [Function],
                              "toString": [Function],
                              "warnTooManyClasses": [Function],
                              "withComponent": [Function],
                            }
                          }
                          forwardedRef={null}
                          onHide={[Function]}
                          show={false}
                        >
                          <Modal
                            animation={true}
                            autoFocus={true}
                            backdrop="static"
                            bsClass="modal"
                            bsSize="large"
                            className="Modal-nuree8-0 eNmkew"
                            dialogComponentClass={[Function]}
                            enforceFocus={true}
                            keyboard={true}
                            manager={
                              ModalManager {
                                "add": [Function],
                                "containers": Array [],
                                "data": Array [],
                                "handleContainerOverflow": true,
                                "hideSiblingNodes": true,
                                "isTopModal": [Function],
                                "modals": Array [],
                                "remove": [Function],
                              }
                            }
                            onHide={[Function]}
                            renderBackdrop={[Function]}
                            restoreFocus={true}
                            show={false}
                          >
                            <Modal
                              autoFocus={true}
                              backdrop="static"
                              backdropClassName="modal-backdrop"
                              backdropTransition={[Function]}
                              containerClassName="modal-open"
                              enforceFocus={true}
                              keyboard={true}
                              manager={
                                ModalManager {
                                  "add": [Function],
                                  "containers": Array [],
                                  "data": Array [],
                                  "handleContainerOverflow": true,
                                  "hideSiblingNodes": true,
                                  "isTopModal": [Function],
                                  "modals": Array [],
                                  "remove": [Function],
                                }
                              }
                              onEntering={[Function]}
                              onExited={[Function]}
                              onHide={[Function]}
                              onMouseUp={[Function]}
                              renderBackdrop={[Function]}
                              restoreFocus={true}
                              show={false}
                              transition={[Function]}
                            />
                          </Modal>
                        </StyledComponent>
                      </Modal>
                    </BootstrapModalWrapper>
                    <span>
                      <br />
                      <br />
                    </span>
                    <SearchForm
                      buttonLeftMargin={5}
                      focusAfterMount={false}
                      label={null}
                      loadingLabel="Loading..."
                      onQueryChange={[Function]}
                      onReset={[Function]}
                      onSearch={[Function]}
                      placeholder="Enter search query..."
                      query=""
                      queryHelpComponent={null}
                      queryWidth="auto"
                      resetButtonLabel="Reset"
                      searchBsStyle="default"
                      searchButtonLabel="Filter"
                      topMargin={15}
                      useLoadingState={false}
                      wrapperClass="search"
                    >
                      <div
                        className="search"
                        style={
                          Object {
                            "marginTop": 15,
                          }
                        }
                      >
                        <form
                          className="form-inline"
                          onSubmit={[Function]}
                        >
                          <div
                            className="form-group has-feedback"
                          >
                            <input
                              autoComplete="off"
                              autoFocus={false}
                              className="query form-control"
                              id="common-search-form-query-input"
                              onChange={[Function]}
                              placeholder="Enter search query..."
                              spellCheck="false"
                              style={
                                Object {
                                  "width": "auto",
                                }
                              }
                              type="text"
                              value=""
                            />
                          </div>
                          <div
                            className="form-group"
                            style={
                              Object {
                                "marginLeft": 5,
                              }
                            }
                          >
                            <ForwardRef
                              bsStyle="default"
                              className="submit-button"
                              disabled={false}
                              type="submit"
                            >
                              <Button__StyledButton
                                bsStyle="default"
                                className="submit-button"
                                disabled={false}
                                type="submit"
                              >
                                <StyledComponent
                                  bsStyle="default"
                                  className="submit-button"
                                  disabled={false}
                                  forwardedComponent={
                                    Object {
                                      "$$typeof": Symbol(react.forward_ref),
                                      "SIZES": Array [
                                        "large",
                                        "small",
                                        "xsmall",
                                      ],
                                      "STYLES": Array [
                                        "success",
                                        "warning",
                                        "danger",
                                        "info",
                                        "default",
                                        "primary",
                                        "link",
                                      ],
                                      "attrs": Array [],
                                      "componentStyle": ComponentStyle {
                                        "componentId": "Button__StyledButton-c9cbmb-0",
                                        "isStatic": false,
                                        "lastClassName": "hpBclA",
                                        "rules": Array [
                                          [Function],
                                        ],
                                      },
                                      "displayName": "Button__StyledButton",
                                      "foldedComponentIds": Array [],
                                      "render": [Function],
                                      "styledComponentId": "Button__StyledButton-c9cbmb-0",
                                      "target": [Function],
                                      "toString": [Function],
                                      "warnTooManyClasses": [Function],
                                      "withComponent": [Function],
                                    }
                                  }
                                  forwardedRef={null}
                                  type="submit"
                                >
                                  <Button
                                    active={false}
                                    block={false}
                                    bsClass="btn"
                                    bsStyle="default"
                                    className="Button__StyledButton-c9cbmb-0 hpBclA submit-button"
                                    disabled={false}
                                    type="submit"
                                  >
                                    <button
                                      className="Button__StyledButton-c9cbmb-0 hpBclA submit-button btn btn-default"
                                      disabled={false}
                                      type="submit"
                                    >
                                      Filter
                                    </button>
                                  </Button>
                                </StyledComponent>
                              </Button__StyledButton>
                            </ForwardRef>
                          </div>
                          <div
                            className="form-group"
                            style={
                              Object {
                                "marginLeft": 5,
                              }
                            }
                          >
                            <ForwardRef
                              className="reset-button"
                              onClick={[Function]}
                              type="reset"
                            >
                              <Button__StyledButton
                                className="reset-button"
                                onClick={[Function]}
                                type="reset"
                              >
                                <StyledComponent
                                  className="reset-button"
                                  forwardedComponent={
                                    Object {
                                      "$$typeof": Symbol(react.forward_ref),
                                      "SIZES": Array [
                                        "large",
                                        "small",
                                        "xsmall",
                                      ],
                                      "STYLES": Array [
                                        "success",
                                        "warning",
                                        "danger",
                                        "info",
                                        "default",
                                        "primary",
                                        "link",
                                      ],
                                      "attrs": Array [],
                                      "componentStyle": ComponentStyle {
                                        "componentId": "Button__StyledButton-c9cbmb-0",
                                        "isStatic": false,
                                        "lastClassName": "hpBclA",
                                        "rules": Array [
                                          [Function],
                                        ],
                                      },
                                      "displayName": "Button__StyledButton",
                                      "foldedComponentIds": Array [],
                                      "render": [Function],
                                      "styledComponentId": "Button__StyledButton-c9cbmb-0",
                                      "target": [Function],
                                      "toString": [Function],
                                      "warnTooManyClasses": [Function],
                                      "withComponent": [Function],
                                    }
                                  }
                                  forwardedRef={null}
                                  onClick={[Function]}
                                  type="reset"
                                >
                                  <Button
                                    active={false}
                                    block={false}
                                    bsClass="btn"
                                    bsStyle="default"
                                    className="Button__StyledButton-c9cbmb-0 hpBclA reset-button"
                                    disabled={false}
                                    onClick={[Function]}
                                    type="reset"
                                  >
                                    <button
                                      className="Button__StyledButton-c9cbmb-0 hpBclA reset-button btn btn-default"
                                      disabled={false}
                                      onClick={[Function]}
                                      type="reset"
                                    >
                                      Reset
                                    </button>
                                  </Button>
                                </StyledComponent>
                              </Button__StyledButton>
                            </ForwardRef>
                          </div>
                        </form>
                      </div>
<<<<<<< HEAD
                    </form>
                  </div>
                </SearchForm>
                <DataTable
                  className="scrollable"
                  dataRowFormatter={[Function]}
                  displayKey="value"
                  filterBy=""
                  filterKeys={Array []}
                  filterLabel="Filter"
                  filterSuggestions={Array []}
                  headerCellFormatter={[Function]}
                  headers={
                    Array [
                      "Title",
                      "Name",
                      "Description",
                      "Value Type",
                      "Default Value",
                      "Used",
                      "Action",
                    ]
                  }
                  id="parameter-list"
                  noDataText="To use parameters for content packs, at first a parameter must be created and can then be applied to a entity."
                  rowClassName=""
                  rows={Array []}
                  sortByKey="title"
                  useResponsiveTable={true}
                >
                  <div>
                    <Filter
                      displayKey="value"
                      filterBy=""
                      filterKeys={Array []}
                      filterSuggestions={Array []}
                      id="parameter-list"
                      label="Filter"
                      onDataFiltered={[Function]}
                      rows={Array []}
                    />
                    <div
                      className="row "
=======
                    </SearchForm>
                    <DataTable
                      className="scrollable"
                      dataRowFormatter={[Function]}
                      displayKey="value"
                      filterBy=""
                      filterKeys={Array []}
                      filterLabel="Filter"
                      filterSuggestions={Array []}
                      headerCellFormatter={[Function]}
                      headers={
                        Array [
                          "Title",
                          "Name",
                          "Description",
                          "Value Type",
                          "Default Value",
                          "Used",
                          "Action",
                        ]
                      }
                      id="parameter-list"
                      noDataText="To use parameters for content packs, at first a parameter must be created and can then be applied to a entity."
                      rowClassName=""
                      rows={Array []}
                      sortByKey="title"
                      useResponsiveTable={true}
>>>>>>> cd01bd9d
                    >
                      <div>
                        <div
                          className="row "
                        >
                          <div
                            className="col-md-12"
                          >
                            <div
                              className="data-table table-responsive"
                              id="parameter-list"
                            >
                              <p>
                                To use parameters for content packs, at first a parameter must be created and can then be applied to a entity.
                              </p>
                            </div>
                          </div>
                        </div>
                      </div>
                    </DataTable>
                  </div>
                </ContentPackParameterList>
                <BootstrapModalConfirm
                  cancelButtonDisabled={false}
                  cancelButtonText="Cancel"
                  confirmButtonDisabled={false}
                  confirmButtonText="Confirm"
                  onCancel={[Function]}
                  onConfirm={[Function]}
                  onModalClose={[Function]}
                  onModalOpen={[Function]}
                  showModal={false}
                  title="Confirm deletion"
                >
                  <BootstrapModalWrapper
                    backdrop="static"
                    onClose={[Function]}
                    onHide={[Function]}
                    onOpen={[Function]}
                    showModal={false}
                  >
                    <Modal
                      backdrop="static"
                      onHide={[Function]}
                      show={false}
                    >
                      <StyledComponent
                        backdrop="static"
                        forwardedComponent={
                          Object {
                            "$$typeof": Symbol(react.forward_ref),
                            "BACKDROP_TRANSITION_DURATION": 150,
                            "Body": [Function],
                            "Dialog": [Function],
                            "Footer": [Function],
                            "Header": [Function],
                            "SIZES": Array [
                              "large",
                              "small",
                            ],
                            "TRANSITION_DURATION": 300,
                            "Title": [Function],
                            "attrs": Array [],
                            "componentStyle": ComponentStyle {
                              "componentId": "Modal-nuree8-0",
                              "isStatic": false,
                              "lastClassName": "eNmkew",
                              "rules": Array [
                                [Function],
                              ],
                            },
                            "displayName": "Modal",
                            "foldedComponentIds": Array [],
                            "render": [Function],
                            "styledComponentId": "Modal-nuree8-0",
                            "target": [Function],
                            "toString": [Function],
                            "warnTooManyClasses": [Function],
                            "withComponent": [Function],
                          }
                        }
                        forwardedRef={null}
                        onHide={[Function]}
                        show={false}
                      >
                        <Modal
                          animation={true}
                          autoFocus={true}
                          backdrop="static"
                          bsClass="modal"
                          className="Modal-nuree8-0 eNmkew"
                          dialogComponentClass={[Function]}
                          enforceFocus={true}
                          keyboard={true}
                          manager={
                            ModalManager {
                              "add": [Function],
                              "containers": Array [],
                              "data": Array [],
                              "handleContainerOverflow": true,
                              "hideSiblingNodes": true,
                              "isTopModal": [Function],
                              "modals": Array [],
                              "remove": [Function],
                            }
                          }
                          onHide={[Function]}
                          renderBackdrop={[Function]}
                          restoreFocus={true}
                          show={false}
                        >
                          <Modal
                            autoFocus={true}
                            backdrop="static"
                            backdropClassName="modal-backdrop"
                            backdropTransition={[Function]}
                            containerClassName="modal-open"
                            enforceFocus={true}
                            keyboard={true}
                            manager={
                              ModalManager {
                                "add": [Function],
                                "containers": Array [],
                                "data": Array [],
                                "handleContainerOverflow": true,
                                "hideSiblingNodes": true,
                                "isTopModal": [Function],
                                "modals": Array [],
                                "remove": [Function],
                              }
                            }
                            onEntering={[Function]}
                            onExited={[Function]}
                            onHide={[Function]}
                            onMouseUp={[Function]}
                            renderBackdrop={[Function]}
                            restoreFocus={true}
                            show={false}
                            transition={[Function]}
                          />
                        </Modal>
                      </StyledComponent>
                    </Modal>
                  </BootstrapModalWrapper>
                </BootstrapModalConfirm>
              </div>
            </Col>
          </div>
        </Row>
      </StyledComponent>
    </Row>
    <Row>
      <StyledComponent
        forwardedComponent={
          Object {
            "$$typeof": Symbol(react.forward_ref),
            "attrs": Array [],
            "componentStyle": ComponentStyle {
              "componentId": "Row-sc-3iisrt-0",
              "isStatic": false,
              "lastClassName": "bRJRJg",
              "rules": Array [
                "&.content{",
                [Function],
                "}",
              ],
            },
            "displayName": "Row",
            "foldedComponentIds": Array [],
            "render": [Function],
            "styledComponentId": "Row-sc-3iisrt-0",
            "target": [Function],
            "toString": [Function],
            "warnTooManyClasses": [Function],
            "withComponent": [Function],
          }
        }
        forwardedRef={null}
      >
        <Row
          bsClass="row"
          className="Row-sc-3iisrt-0 bRJRJg"
          componentClass="div"
        >
          <div
            className="Row-sc-3iisrt-0 bRJRJg row"
          >
            <Col
              bsClass="col"
              componentClass="div"
              sm={9}
              smOffset={1}
            >
              <div
                className="col-sm-9 col-sm-offset-1"
              >
                <ContentPackEntitiesList
                  appliedParameter={Object {}}
                  contentPack={
                    Object {
                      "entities": Array [],
                      "parameters": Array [],
                    }
                  }
                  onParameterApply={[Function]}
                  onParameterClear={[Function]}
                  readOnly={false}
                >
                  <div>
                    <h2>
                      Entity list
                    </h2>
                    <br />
                    <SearchForm
                      buttonLeftMargin={5}
                      focusAfterMount={false}
                      label={null}
                      loadingLabel="Loading..."
                      onQueryChange={[Function]}
                      onReset={[Function]}
                      onSearch={[Function]}
                      placeholder="Enter search query..."
                      query=""
                      queryHelpComponent={null}
                      queryWidth="auto"
                      resetButtonLabel="Reset"
                      searchBsStyle="default"
                      searchButtonLabel="Filter"
                      topMargin={15}
                      useLoadingState={false}
                      wrapperClass="search"
                    >
                      <div
                        className="search"
                        style={
                          Object {
                            "marginTop": 15,
                          }
                        }
                      >
                        <form
                          className="form-inline"
                          onSubmit={[Function]}
                        >
                          <div
                            className="form-group has-feedback"
                          >
                            <input
                              autoComplete="off"
                              autoFocus={false}
                              className="query form-control"
                              id="common-search-form-query-input"
                              onChange={[Function]}
                              placeholder="Enter search query..."
                              spellCheck="false"
                              style={
                                Object {
                                  "width": "auto",
                                }
                              }
                              type="text"
                              value=""
                            />
                          </div>
                          <div
                            className="form-group"
                            style={
                              Object {
                                "marginLeft": 5,
                              }
                            }
                          >
                            <ForwardRef
                              bsStyle="default"
                              className="submit-button"
                              disabled={false}
                              type="submit"
                            >
                              <Button__StyledButton
                                bsStyle="default"
                                className="submit-button"
                                disabled={false}
                                type="submit"
                              >
                                <StyledComponent
                                  bsStyle="default"
                                  className="submit-button"
                                  disabled={false}
                                  forwardedComponent={
                                    Object {
                                      "$$typeof": Symbol(react.forward_ref),
                                      "SIZES": Array [
                                        "large",
                                        "small",
                                        "xsmall",
                                      ],
                                      "STYLES": Array [
                                        "success",
                                        "warning",
                                        "danger",
                                        "info",
                                        "default",
                                        "primary",
                                        "link",
                                      ],
                                      "attrs": Array [],
                                      "componentStyle": ComponentStyle {
                                        "componentId": "Button__StyledButton-c9cbmb-0",
                                        "isStatic": false,
                                        "lastClassName": "hpBclA",
                                        "rules": Array [
                                          [Function],
                                        ],
                                      },
                                      "displayName": "Button__StyledButton",
                                      "foldedComponentIds": Array [],
                                      "render": [Function],
                                      "styledComponentId": "Button__StyledButton-c9cbmb-0",
                                      "target": [Function],
                                      "toString": [Function],
                                      "warnTooManyClasses": [Function],
                                      "withComponent": [Function],
                                    }
                                  }
                                  forwardedRef={null}
                                  type="submit"
                                >
                                  <Button
                                    active={false}
                                    block={false}
                                    bsClass="btn"
                                    bsStyle="default"
                                    className="Button__StyledButton-c9cbmb-0 hpBclA submit-button"
                                    disabled={false}
                                    type="submit"
                                  >
                                    <button
                                      className="Button__StyledButton-c9cbmb-0 hpBclA submit-button btn btn-default"
                                      disabled={false}
                                      type="submit"
                                    >
                                      Filter
                                    </button>
                                  </Button>
                                </StyledComponent>
                              </Button__StyledButton>
                            </ForwardRef>
                          </div>
                          <div
                            className="form-group"
                            style={
                              Object {
                                "marginLeft": 5,
                              }
                            }
                          >
                            <ForwardRef
                              className="reset-button"
                              onClick={[Function]}
                              type="reset"
                            >
                              <Button__StyledButton
                                className="reset-button"
                                onClick={[Function]}
                                type="reset"
                              >
                                <StyledComponent
                                  className="reset-button"
                                  forwardedComponent={
                                    Object {
                                      "$$typeof": Symbol(react.forward_ref),
                                      "SIZES": Array [
                                        "large",
                                        "small",
                                        "xsmall",
                                      ],
                                      "STYLES": Array [
                                        "success",
                                        "warning",
                                        "danger",
                                        "info",
                                        "default",
                                        "primary",
                                        "link",
                                      ],
                                      "attrs": Array [],
                                      "componentStyle": ComponentStyle {
                                        "componentId": "Button__StyledButton-c9cbmb-0",
                                        "isStatic": false,
                                        "lastClassName": "hpBclA",
                                        "rules": Array [
                                          [Function],
                                        ],
                                      },
                                      "displayName": "Button__StyledButton",
                                      "foldedComponentIds": Array [],
                                      "render": [Function],
                                      "styledComponentId": "Button__StyledButton-c9cbmb-0",
                                      "target": [Function],
                                      "toString": [Function],
                                      "warnTooManyClasses": [Function],
                                      "withComponent": [Function],
                                    }
                                  }
                                  forwardedRef={null}
                                  onClick={[Function]}
                                  type="reset"
                                >
                                  <Button
                                    active={false}
                                    block={false}
                                    bsClass="btn"
                                    bsStyle="default"
                                    className="Button__StyledButton-c9cbmb-0 hpBclA reset-button"
                                    disabled={false}
                                    onClick={[Function]}
                                    type="reset"
                                  >
                                    <button
                                      className="Button__StyledButton-c9cbmb-0 hpBclA reset-button btn btn-default"
                                      disabled={false}
                                      onClick={[Function]}
                                      type="reset"
                                    >
                                      Reset
                                    </button>
                                  </Button>
                                </StyledComponent>
                              </Button__StyledButton>
                            </ForwardRef>
                          </div>
                        </form>
                      </div>
<<<<<<< HEAD
                    </form>
                  </div>
                </SearchForm>
                <DataTable
                  className="scrollable"
                  dataRowFormatter={[Function]}
                  displayKey="value"
                  filterBy=""
                  filterKeys={Array []}
                  filterLabel="Filter"
                  filterSuggestions={Array []}
                  headerCellFormatter={[Function]}
                  headers={
                    Array [
                      "Title",
                      "Type",
                      "Description",
                      "Origin",
                      "Used Parameters",
                      "Action",
                    ]
                  }
                  id="entity-list"
                  noDataText="No data available."
                  rowClassName=""
                  rows={Array []}
                  sortBy={[Function]}
                  useResponsiveTable={true}
                >
                  <div>
                    <Filter
                      displayKey="value"
                      filterBy=""
                      filterKeys={Array []}
                      filterSuggestions={Array []}
                      id="entity-list"
                      label="Filter"
                      onDataFiltered={[Function]}
                      rows={Array []}
                    />
                    <div
                      className="row "
=======
                    </SearchForm>
                    <DataTable
                      className="scrollable"
                      dataRowFormatter={[Function]}
                      displayKey="value"
                      filterBy=""
                      filterKeys={Array []}
                      filterLabel="Filter"
                      filterSuggestions={Array []}
                      headerCellFormatter={[Function]}
                      headers={
                        Array [
                          "Title",
                          "Type",
                          "Description",
                          "Origin",
                          "Used Parameters",
                          "Action",
                        ]
                      }
                      id="entity-list"
                      noDataText="No data available."
                      rowClassName=""
                      rows={Array []}
                      sortBy={[Function]}
                      useResponsiveTable={true}
>>>>>>> cd01bd9d
                    >
                      <div>
                        <div
                          className="row "
                        >
                          <div
                            className="col-md-12"
                          >
                            <div
                              className="data-table table-responsive"
                              id="entity-list"
                            >
                              <p>
                                No data available.
                              </p>
                            </div>
                          </div>
                        </div>
                      </div>
                    </DataTable>
                  </div>
                </ContentPackEntitiesList>
              </div>
            </Col>
          </div>
        </Row>
      </StyledComponent>
    </Row>
  </div>
</ContentPackParameters>
`;<|MERGE_RESOLUTION|>--- conflicted
+++ resolved
@@ -583,57 +583,6 @@
                           </div>
                         </form>
                       </div>
-<<<<<<< HEAD
-                    </form>
-                  </div>
-                </SearchForm>
-                <DataTable
-                  className="scrollable"
-                  dataRowFormatter={[Function]}
-                  displayKey="value"
-                  filterBy=""
-                  filterKeys={Array []}
-                  filterLabel="Filter"
-                  filterSuggestions={Array []}
-                  headerCellFormatter={[Function]}
-                  headers={
-                    Array [
-                      "Title",
-                      "Name",
-                      "Description",
-                      "Value Type",
-                      "Default Value",
-                      "Used",
-                      "Action",
-                    ]
-                  }
-                  id="parameter-list"
-                  noDataText="To use parameters for content packs, at first a parameter must be created and can then be applied to a entity."
-                  rowClassName=""
-                  rows={
-                    Array [
-                      Object {
-                        "default_value": "test",
-                        "description": "A parameter descriptions",
-                        "name": "A parameter name",
-                        "title": "A parameter title",
-                        "type": "string",
-                      },
-                    ]
-                  }
-                  sortByKey="title"
-                  useResponsiveTable={true}
-                >
-                  <div>
-                    <Filter
-                      displayKey="value"
-                      filterBy=""
-                      filterKeys={Array []}
-                      filterSuggestions={Array []}
-                      id="parameter-list"
-                      label="Filter"
-                      onDataFiltered={[Function]}
-=======
                     </SearchForm>
                     <DataTable
                       className="scrollable"
@@ -658,7 +607,6 @@
                       id="parameter-list"
                       noDataText="To use parameters for content packs, at first a parameter must be created and can then be applied to a entity."
                       rowClassName=""
->>>>>>> cd01bd9d
                       rows={
                         Array [
                           Object {
@@ -670,59 +618,42 @@
                           },
                         ]
                       }
-<<<<<<< HEAD
-                    />
-                    <div
-                      className="row "
-=======
                       sortByKey="title"
                       useResponsiveTable={true}
->>>>>>> cd01bd9d
                     >
                       <div>
+                        <Filter
+                          displayKey="value"
+                          filterBy=""
+                          filterKeys={Array []}
+                          filterSuggestions={Array []}
+                          id="parameter-list"
+                          label="Filter"
+                          onDataFiltered={[Function]}
+                          rows={
+                            Array [
+                              Object {
+                                "default_value": "test",
+                                "description": "A parameter descriptions",
+                                "name": "A parameter name",
+                                "title": "A parameter title",
+                                "type": "string",
+                              },
+                            ]
+                          }
+                        />
                         <div
                           className="row "
                         >
                           <div
                             className="col-md-12"
                           >
-<<<<<<< HEAD
-                            <StyledComponent
-                              className="table scrollable"
-                              forwardedComponent={
-                                Object {
-                                  "$$typeof": Symbol(react.forward_ref),
-                                  "attrs": Array [],
-                                  "componentStyle": ComponentStyle {
-                                    "componentId": "DataTable__StyledTable-sc-1qrb405-0",
-                                    "isStatic": false,
-                                    "lastClassName": "gweZGk",
-                                    "rules": Array [
-                                      [Function],
-                                    ],
-                                  },
-                                  "displayName": "DataTable__StyledTable",
-                                  "foldedComponentIds": Array [],
-                                  "render": [Function],
-                                  "styledComponentId": "DataTable__StyledTable-sc-1qrb405-0",
-                                  "target": "table",
-                                  "toString": [Function],
-                                  "warnTooManyClasses": [Function],
-                                  "withComponent": [Function],
-                                }
-                              }
-                              forwardedRef={null}
-                            >
-                              <table
-                                className="DataTable__StyledTable-sc-1qrb405-0 gweZGk table scrollable"
-=======
                             <div
                               className="data-table table-responsive"
                               id="parameter-list"
                             >
                               <DataTable__StyledTable
                                 className="table scrollable"
->>>>>>> cd01bd9d
                               >
                                 <StyledComponent
                                   className="table scrollable"
@@ -731,9 +662,9 @@
                                       "$$typeof": Symbol(react.forward_ref),
                                       "attrs": Array [],
                                       "componentStyle": ComponentStyle {
-                                        "componentId": "DataTable__StyledTable-sc-1c22x1c-0",
+                                        "componentId": "DataTable__StyledTable-sc-1qrb405-0",
                                         "isStatic": false,
-                                        "lastClassName": "ioeTLv",
+                                        "lastClassName": "gFYXlu",
                                         "rules": Array [
                                           [Function],
                                         ],
@@ -741,7 +672,7 @@
                                       "displayName": "DataTable__StyledTable",
                                       "foldedComponentIds": Array [],
                                       "render": [Function],
-                                      "styledComponentId": "DataTable__StyledTable-sc-1c22x1c-0",
+                                      "styledComponentId": "DataTable__StyledTable-sc-1qrb405-0",
                                       "target": "table",
                                       "toString": [Function],
                                       "warnTooManyClasses": [Function],
@@ -751,7 +682,7 @@
                                   forwardedRef={null}
                                 >
                                   <table
-                                    className="DataTable__StyledTable-sc-1c22x1c-0 ioeTLv table scrollable"
+                                    className="DataTable__StyledTable-sc-1qrb405-0 gFYXlu table scrollable"
                                   >
                                     <thead>
                                       <tr>
@@ -1738,124 +1669,66 @@
                             },
                             "v": "1.0",
                           },
-<<<<<<< HEAD
-                          "name": Object {
-                            "@type": "string",
-                            "@value": "Input",
-                          },
-                          "title": Object {
-                            "@type": "string",
-                            "@value": "A good input",
-                          },
-                        },
-                        "id": "111-beef",
-                        "type": Object {
-                          "name": "input",
-                          "version": "1",
-                        },
-                        "v": "1.0",
-                      },
-                    ]
-                  }
-                  sortBy={[Function]}
-                  useResponsiveTable={true}
-                >
-                  <div>
-                    <Filter
-                      displayKey="value"
-                      filterBy=""
-                      filterKeys={Array []}
-                      filterSuggestions={Array []}
-                      id="entity-list"
-                      label="Filter"
-                      onDataFiltered={[Function]}
-                      rows={
-                        Array [
-                          Object {
-                            "constraints": Array [],
-                            "data": Object {
-                              "configuration": Object {
-                                "listen_address": Object {
-                                  "@type": "string",
-                                  "@value": "1.2.3.4",
-                                },
-                                "port": Object {
-                                  "@type": "integer",
-                                  "@value": "23",
-                                },
-                              },
-                              "name": Object {
-                                "@type": "string",
-                                "@value": "Input",
-                              },
-                              "title": Object {
-                                "@type": "string",
-                                "@value": "A good input",
-                              },
-                            },
-                            "id": "111-beef",
-                            "type": Object {
-                              "name": "input",
-                              "version": "1",
-                            },
-                            "v": "1.0",
-                          },
-                        ]
-                      }
-                    />
-                    <div
-                      className="row "
-=======
                         ]
                       }
                       sortBy={[Function]}
                       useResponsiveTable={true}
->>>>>>> cd01bd9d
                     >
                       <div>
+                        <Filter
+                          displayKey="value"
+                          filterBy=""
+                          filterKeys={Array []}
+                          filterSuggestions={Array []}
+                          id="entity-list"
+                          label="Filter"
+                          onDataFiltered={[Function]}
+                          rows={
+                            Array [
+                              Object {
+                                "constraints": Array [],
+                                "data": Object {
+                                  "configuration": Object {
+                                    "listen_address": Object {
+                                      "@type": "string",
+                                      "@value": "1.2.3.4",
+                                    },
+                                    "port": Object {
+                                      "@type": "integer",
+                                      "@value": "23",
+                                    },
+                                  },
+                                  "name": Object {
+                                    "@type": "string",
+                                    "@value": "Input",
+                                  },
+                                  "title": Object {
+                                    "@type": "string",
+                                    "@value": "A good input",
+                                  },
+                                },
+                                "id": "111-beef",
+                                "type": Object {
+                                  "name": "input",
+                                  "version": "1",
+                                },
+                                "v": "1.0",
+                              },
+                            ]
+                          }
+                        />
                         <div
                           className="row "
                         >
                           <div
                             className="col-md-12"
                           >
-<<<<<<< HEAD
-                            <StyledComponent
-                              className="table scrollable"
-                              forwardedComponent={
-                                Object {
-                                  "$$typeof": Symbol(react.forward_ref),
-                                  "attrs": Array [],
-                                  "componentStyle": ComponentStyle {
-                                    "componentId": "DataTable__StyledTable-sc-1qrb405-0",
-                                    "isStatic": false,
-                                    "lastClassName": "gweZGk",
-                                    "rules": Array [
-                                      [Function],
-                                    ],
-                                  },
-                                  "displayName": "DataTable__StyledTable",
-                                  "foldedComponentIds": Array [],
-                                  "render": [Function],
-                                  "styledComponentId": "DataTable__StyledTable-sc-1qrb405-0",
-                                  "target": "table",
-                                  "toString": [Function],
-                                  "warnTooManyClasses": [Function],
-                                  "withComponent": [Function],
-                                }
-                              }
-                              forwardedRef={null}
-                            >
-                              <table
-                                className="DataTable__StyledTable-sc-1qrb405-0 gweZGk table scrollable"
-=======
                             <div
                               className="data-table table-responsive"
                               id="entity-list"
                             >
                               <DataTable__StyledTable
                                 className="table scrollable"
->>>>>>> cd01bd9d
                               >
                                 <StyledComponent
                                   className="table scrollable"
@@ -1864,9 +1737,9 @@
                                       "$$typeof": Symbol(react.forward_ref),
                                       "attrs": Array [],
                                       "componentStyle": ComponentStyle {
-                                        "componentId": "DataTable__StyledTable-sc-1c22x1c-0",
+                                        "componentId": "DataTable__StyledTable-sc-1qrb405-0",
                                         "isStatic": false,
-                                        "lastClassName": "ioeTLv",
+                                        "lastClassName": "gFYXlu",
                                         "rules": Array [
                                           [Function],
                                         ],
@@ -1874,7 +1747,7 @@
                                       "displayName": "DataTable__StyledTable",
                                       "foldedComponentIds": Array [],
                                       "render": [Function],
-                                      "styledComponentId": "DataTable__StyledTable-sc-1c22x1c-0",
+                                      "styledComponentId": "DataTable__StyledTable-sc-1qrb405-0",
                                       "target": "table",
                                       "toString": [Function],
                                       "warnTooManyClasses": [Function],
@@ -1884,7 +1757,7 @@
                                   forwardedRef={null}
                                 >
                                   <table
-                                    className="DataTable__StyledTable-sc-1c22x1c-0 ioeTLv table scrollable"
+                                    className="DataTable__StyledTable-sc-1qrb405-0 gFYXlu table scrollable"
                                   >
                                     <thead>
                                       <tr>
@@ -2933,51 +2806,6 @@
                           </div>
                         </form>
                       </div>
-<<<<<<< HEAD
-                    </form>
-                  </div>
-                </SearchForm>
-                <DataTable
-                  className="scrollable"
-                  dataRowFormatter={[Function]}
-                  displayKey="value"
-                  filterBy=""
-                  filterKeys={Array []}
-                  filterLabel="Filter"
-                  filterSuggestions={Array []}
-                  headerCellFormatter={[Function]}
-                  headers={
-                    Array [
-                      "Title",
-                      "Name",
-                      "Description",
-                      "Value Type",
-                      "Default Value",
-                      "Used",
-                      "Action",
-                    ]
-                  }
-                  id="parameter-list"
-                  noDataText="To use parameters for content packs, at first a parameter must be created and can then be applied to a entity."
-                  rowClassName=""
-                  rows={Array []}
-                  sortByKey="title"
-                  useResponsiveTable={true}
-                >
-                  <div>
-                    <Filter
-                      displayKey="value"
-                      filterBy=""
-                      filterKeys={Array []}
-                      filterSuggestions={Array []}
-                      id="parameter-list"
-                      label="Filter"
-                      onDataFiltered={[Function]}
-                      rows={Array []}
-                    />
-                    <div
-                      className="row "
-=======
                     </SearchForm>
                     <DataTable
                       className="scrollable"
@@ -3005,9 +2833,18 @@
                       rows={Array []}
                       sortByKey="title"
                       useResponsiveTable={true}
->>>>>>> cd01bd9d
                     >
                       <div>
+                        <Filter
+                          displayKey="value"
+                          filterBy=""
+                          filterKeys={Array []}
+                          filterSuggestions={Array []}
+                          id="parameter-list"
+                          label="Filter"
+                          onDataFiltered={[Function]}
+                          rows={Array []}
+                        />
                         <div
                           className="row "
                         >
@@ -3439,50 +3276,6 @@
                           </div>
                         </form>
                       </div>
-<<<<<<< HEAD
-                    </form>
-                  </div>
-                </SearchForm>
-                <DataTable
-                  className="scrollable"
-                  dataRowFormatter={[Function]}
-                  displayKey="value"
-                  filterBy=""
-                  filterKeys={Array []}
-                  filterLabel="Filter"
-                  filterSuggestions={Array []}
-                  headerCellFormatter={[Function]}
-                  headers={
-                    Array [
-                      "Title",
-                      "Type",
-                      "Description",
-                      "Origin",
-                      "Used Parameters",
-                      "Action",
-                    ]
-                  }
-                  id="entity-list"
-                  noDataText="No data available."
-                  rowClassName=""
-                  rows={Array []}
-                  sortBy={[Function]}
-                  useResponsiveTable={true}
-                >
-                  <div>
-                    <Filter
-                      displayKey="value"
-                      filterBy=""
-                      filterKeys={Array []}
-                      filterSuggestions={Array []}
-                      id="entity-list"
-                      label="Filter"
-                      onDataFiltered={[Function]}
-                      rows={Array []}
-                    />
-                    <div
-                      className="row "
-=======
                     </SearchForm>
                     <DataTable
                       className="scrollable"
@@ -3509,9 +3302,18 @@
                       rows={Array []}
                       sortBy={[Function]}
                       useResponsiveTable={true}
->>>>>>> cd01bd9d
                     >
                       <div>
+                        <Filter
+                          displayKey="value"
+                          filterBy=""
+                          filterKeys={Array []}
+                          filterSuggestions={Array []}
+                          id="entity-list"
+                          label="Filter"
+                          onDataFiltered={[Function]}
+                          rows={Array []}
+                        />
                         <div
                           className="row "
                         >
