// Jest Snapshot v1, https://goo.gl/fbAQLP

exports[`<ContentPackConstraints /> should render with created constraints 1`] = `
<ContentPackConstraints
  constraints={
    Array [
      Object {
        "constraint": Object {
          "fulfilled": true,
          "type": "server-version",
          "version": ">=3.0.0-alpha.2+af8d8e0",
        },
        "fulfilled": true,
      },
      Object {
        "constraint": Object {
          "fulfilled": false,
          "plugin": "org.graylog.plugins.threatintel.ThreatIntelPlugin",
          "type": "plugin-version",
          "version": ">=3.0.0-alpha.2",
        },
        "fulfilled": false,
      },
    ]
  }
  isFulfilled={false}
>
  <div>
    <h2>
      Constraints
    </h2>
    <br />
    <br />
    <DataTable
      className=""
      dataRowFormatter={[Function]}
      displayKey="value"
      filterBy=""
      filterKeys={Array []}
      filterLabel="Filter"
      filterSuggestions={Array []}
      headerCellFormatter={[Function]}
      headers={
        Array [
          "Name",
          "Type",
          "Version",
          "Fulfilled",
        ]
      }
      id="content-packs-constraints"
      noDataText="No data available."
      rowClassName=""
      rows={
        Array [
          Object {
            "fulfilled": false,
            "plugin": "org.graylog.plugins.threatintel.ThreatIntelPlugin",
            "type": "plugin-version",
            "version": ">=3.0.0-alpha.2",
          },
          Object {
            "fulfilled": true,
            "type": "server-version",
            "version": ">=3.0.0-alpha.2+af8d8e0",
          },
        ]
      }
      sortBy={[Function]}
      useResponsiveTable={true}
    >
      <div>
        <Filter
          displayKey="value"
          filterBy=""
          filterKeys={Array []}
          filterSuggestions={Array []}
          id="content-packs-constraints"
          label="Filter"
          onDataFiltered={[Function]}
          rows={
            Array [
              Object {
                "fulfilled": false,
                "plugin": "org.graylog.plugins.threatintel.ThreatIntelPlugin",
                "type": "plugin-version",
                "version": ">=3.0.0-alpha.2",
              },
              Object {
                "fulfilled": true,
                "type": "server-version",
                "version": ">=3.0.0-alpha.2+af8d8e0",
              },
            ]
          }
        />
        <div
          className="row "
        >
          <div
            className="col-md-12"
          >
            <div
              className="data-table table-responsive"
              id="content-packs-constraints"
            >
              <DataTable__StyledTable
                className="table "
              >
                <StyledComponent
                  className="table "
                  forwardedComponent={
                    Object {
                      "$$typeof": Symbol(react.forward_ref),
                      "attrs": Array [],
                      "componentStyle": ComponentStyle {
                        "componentId": "DataTable__StyledTable-sc-1qrb405-0",
                        "isStatic": false,
<<<<<<< HEAD
                        "lastClassName": "gweZGk",
=======
                        "lastClassName": "ioeTLv",
>>>>>>> cd01bd9d
                        "rules": Array [
                          [Function],
                        ],
                      },
                      "displayName": "DataTable__StyledTable",
                      "foldedComponentIds": Array [],
                      "render": [Function],
                      "styledComponentId": "DataTable__StyledTable-sc-1qrb405-0",
                      "target": "table",
                      "toString": [Function],
                      "warnTooManyClasses": [Function],
                      "withComponent": [Function],
                    }
                  }
                  forwardedRef={null}
                >
                  <table
<<<<<<< HEAD
                    className="DataTable__StyledTable-sc-1qrb405-0 gweZGk table "
=======
                    className="DataTable__StyledTable-sc-1c22x1c-0 ioeTLv table "
>>>>>>> cd01bd9d
                  >
                    <thead>
                      <tr>
                        <DataTableElement
                          element="Name"
                          formatter={[Function]}
                          index={0}
                          key="header-0"
                        >
                          <th>
                            Name
                          </th>
                        </DataTableElement>
                        <DataTableElement
                          element="Type"
                          formatter={[Function]}
                          index={1}
                          key="header-1"
                        >
                          <th>
                            Type
                          </th>
                        </DataTableElement>
                        <DataTableElement
                          element="Version"
                          formatter={[Function]}
                          index={2}
                          key="header-2"
                        >
                          <th>
                            Version
                          </th>
                        </DataTableElement>
                        <DataTableElement
                          element="Fulfilled"
                          formatter={[Function]}
                          index={3}
                          key="header-3"
                        >
                          <th>
                            Fulfilled
                          </th>
                        </DataTableElement>
                      </tr>
                    </thead>
                    <tbody>
                      <DataTableElement
                        element={
                          Object {
                            "fulfilled": false,
                            "plugin": "org.graylog.plugins.threatintel.ThreatIntelPlugin",
                            "type": "plugin-version",
                            "version": ">=3.0.0-alpha.2",
                          }
                        }
                        formatter={[Function]}
                        index={0}
                        key="row-0"
                      >
                        <tr>
                          <td>
                            org.graylog.plugins.threatintel.ThreatIntelPlugin
                          </td>
                          <td>
                            plugin-version
                          </td>
                          <td>
                            &gt;=3.0.0-alpha.2
                          </td>
                          <td>
                            <ContentPackConstraints__StyledBadge
                              isFulfilled={false}
                            >
                              <StyledComponent
                                forwardedComponent={
                                  Object {
                                    "$$typeof": Symbol(react.forward_ref),
                                    "attrs": Array [],
                                    "componentStyle": ComponentStyle {
                                      "componentId": "ContentPackConstraints__StyledBadge-g7th4-0",
                                      "isStatic": false,
                                      "lastClassName": "fBopeI",
                                      "rules": Array [
                                        "background-color:",
                                        [Function],
                                        ";",
                                      ],
                                    },
                                    "displayName": "ContentPackConstraints__StyledBadge",
                                    "foldedComponentIds": Array [],
                                    "render": [Function],
                                    "styledComponentId": "ContentPackConstraints__StyledBadge-g7th4-0",
                                    "target": [Function],
                                    "toString": [Function],
                                    "warnTooManyClasses": [Function],
                                    "withComponent": [Function],
                                  }
                                }
                                forwardedRef={null}
                                isFulfilled={false}
                              >
                                <Component
                                  className="ContentPackConstraints__StyledBadge-g7th4-0 veRUI"
                                  isFulfilled={false}
                                >
                                  <ForwardRef
                                    className="ContentPackConstraints__StyledBadge-g7th4-0 veRUI"
                                  >
                                    <Badge__StyledBadge
                                      className="ContentPackConstraints__StyledBadge-g7th4-0 veRUI"
                                    >
                                      <StyledComponent
                                        className="ContentPackConstraints__StyledBadge-g7th4-0 veRUI"
                                        forwardedComponent={
                                          Object {
                                            "$$typeof": Symbol(react.forward_ref),
                                            "attrs": Array [],
                                            "componentStyle": ComponentStyle {
                                              "componentId": "Badge__StyledBadge-sc-4gzqz0-0",
                                              "isStatic": false,
                                              "lastClassName": "gDhrrS",
                                              "rules": Array [
                                                [Function],
                                              ],
                                            },
                                            "displayName": "Badge__StyledBadge",
                                            "foldedComponentIds": Array [],
                                            "render": [Function],
                                            "styledComponentId": "Badge__StyledBadge-sc-4gzqz0-0",
                                            "target": [Function],
                                            "toString": [Function],
                                            "warnTooManyClasses": [Function],
                                            "withComponent": [Function],
                                          }
                                        }
                                        forwardedRef={null}
                                      >
                                        <Badge
                                          bsClass="badge"
                                          className="Badge__StyledBadge-sc-4gzqz0-0 gDhrrS ContentPackConstraints__StyledBadge-g7th4-0 veRUI"
                                          pullRight={false}
                                        >
                                          <span
                                            className="Badge__StyledBadge-sc-4gzqz0-0 gDhrrS ContentPackConstraints__StyledBadge-g7th4-0 veRUI badge"
                                          >
                                            <Icon
                                              name="times"
                                              type="solid"
                                            >
                                              <FontAwesomeIcon
                                                icon={
                                                  Object {
                                                    "iconName": "times",
                                                    "prefix": "fas",
                                                  }
                                                }
                                              >
                                                <svg
                                                  className="svg-inline--fa fa-times"
                                                />
                                              </FontAwesomeIcon>
                                            </Icon>
                                          </span>
                                        </Badge>
                                      </StyledComponent>
                                    </Badge__StyledBadge>
                                  </ForwardRef>
                                </Component>
                              </StyledComponent>
                            </ContentPackConstraints__StyledBadge>
                          </td>
                        </tr>
                      </DataTableElement>
                      <DataTableElement
                        element={
                          Object {
                            "fulfilled": true,
                            "type": "server-version",
                            "version": ">=3.0.0-alpha.2+af8d8e0",
                          }
                        }
                        formatter={[Function]}
                        index={1}
                        key="row-1"
                      >
                        <tr>
                          <td>
                            Graylog
                          </td>
                          <td>
                            server-version
                          </td>
                          <td>
                            &gt;=3.0.0-alpha.2+af8d8e0
                          </td>
                          <td>
                            <ContentPackConstraints__StyledBadge
                              isFulfilled={true}
                            >
                              <StyledComponent
                                forwardedComponent={
                                  Object {
                                    "$$typeof": Symbol(react.forward_ref),
                                    "attrs": Array [],
                                    "componentStyle": ComponentStyle {
                                      "componentId": "ContentPackConstraints__StyledBadge-g7th4-0",
                                      "isStatic": false,
                                      "lastClassName": "fBopeI",
                                      "rules": Array [
                                        "background-color:",
                                        [Function],
                                        ";",
                                      ],
                                    },
                                    "displayName": "ContentPackConstraints__StyledBadge",
                                    "foldedComponentIds": Array [],
                                    "render": [Function],
                                    "styledComponentId": "ContentPackConstraints__StyledBadge-g7th4-0",
                                    "target": [Function],
                                    "toString": [Function],
                                    "warnTooManyClasses": [Function],
                                    "withComponent": [Function],
                                  }
                                }
                                forwardedRef={null}
                                isFulfilled={true}
                              >
                                <Component
                                  className="ContentPackConstraints__StyledBadge-g7th4-0 fBopeI"
                                  isFulfilled={true}
                                >
                                  <ForwardRef
                                    className="ContentPackConstraints__StyledBadge-g7th4-0 fBopeI"
                                  >
                                    <Badge__StyledBadge
                                      className="ContentPackConstraints__StyledBadge-g7th4-0 fBopeI"
                                    >
                                      <StyledComponent
                                        className="ContentPackConstraints__StyledBadge-g7th4-0 fBopeI"
                                        forwardedComponent={
                                          Object {
                                            "$$typeof": Symbol(react.forward_ref),
                                            "attrs": Array [],
                                            "componentStyle": ComponentStyle {
                                              "componentId": "Badge__StyledBadge-sc-4gzqz0-0",
                                              "isStatic": false,
                                              "lastClassName": "gDhrrS",
                                              "rules": Array [
                                                [Function],
                                              ],
                                            },
                                            "displayName": "Badge__StyledBadge",
                                            "foldedComponentIds": Array [],
                                            "render": [Function],
                                            "styledComponentId": "Badge__StyledBadge-sc-4gzqz0-0",
                                            "target": [Function],
                                            "toString": [Function],
                                            "warnTooManyClasses": [Function],
                                            "withComponent": [Function],
                                          }
                                        }
                                        forwardedRef={null}
                                      >
                                        <Badge
                                          bsClass="badge"
                                          className="Badge__StyledBadge-sc-4gzqz0-0 gDhrrS ContentPackConstraints__StyledBadge-g7th4-0 fBopeI"
                                          pullRight={false}
                                        >
                                          <span
                                            className="Badge__StyledBadge-sc-4gzqz0-0 gDhrrS ContentPackConstraints__StyledBadge-g7th4-0 fBopeI badge"
                                          >
                                            <Icon
                                              name="check"
                                              type="solid"
                                            >
                                              <FontAwesomeIcon
                                                icon={
                                                  Object {
                                                    "iconName": "check",
                                                    "prefix": "fas",
                                                  }
                                                }
                                              >
                                                <svg
                                                  className="svg-inline--fa fa-check"
                                                />
                                              </FontAwesomeIcon>
                                            </Icon>
                                          </span>
                                        </Badge>
                                      </StyledComponent>
                                    </Badge__StyledBadge>
                                  </ForwardRef>
                                </Component>
                              </StyledComponent>
                            </ContentPackConstraints__StyledBadge>
                          </td>
                        </tr>
                      </DataTableElement>
                    </tbody>
                  </table>
                </StyledComponent>
              </DataTable__StyledTable>
            </div>
          </div>
        </div>
      </div>
    </DataTable>
  </div>
</ContentPackConstraints>
`;

exports[`<ContentPackConstraints /> should render with new constraints with forced fulfillment 1`] = `
<ContentPackConstraints
  constraints={
    Array [
      Object {
        "fulfilled": true,
        "type": "server-version",
        "version": ">=3.0.0-alpha.2+af8d8e0",
      },
      Object {
        "fulfilled": true,
        "plugin": "org.graylog.plugins.threatintel.ThreatIntelPlugin",
        "type": "plugin-version",
        "version": ">=3.0.0-alpha.2",
      },
    ]
  }
  isFulfilled={true}
>
  <div>
    <h2>
      Constraints
    </h2>
    <br />
    <br />
    <DataTable
      className=""
      dataRowFormatter={[Function]}
      displayKey="value"
      filterBy=""
      filterKeys={Array []}
      filterLabel="Filter"
      filterSuggestions={Array []}
      headerCellFormatter={[Function]}
      headers={
        Array [
          "Name",
          "Type",
          "Version",
          "Fulfilled",
        ]
      }
      id="content-packs-constraints"
      noDataText="No data available."
      rowClassName=""
      rows={
        Array [
          Object {
            "fulfilled": true,
            "plugin": "org.graylog.plugins.threatintel.ThreatIntelPlugin",
            "type": "plugin-version",
            "version": ">=3.0.0-alpha.2",
          },
          Object {
            "fulfilled": true,
            "type": "server-version",
            "version": ">=3.0.0-alpha.2+af8d8e0",
          },
        ]
      }
      sortBy={[Function]}
      useResponsiveTable={true}
    >
      <div>
        <Filter
          displayKey="value"
          filterBy=""
          filterKeys={Array []}
          filterSuggestions={Array []}
          id="content-packs-constraints"
          label="Filter"
          onDataFiltered={[Function]}
          rows={
            Array [
              Object {
                "fulfilled": true,
                "plugin": "org.graylog.plugins.threatintel.ThreatIntelPlugin",
                "type": "plugin-version",
                "version": ">=3.0.0-alpha.2",
              },
              Object {
                "fulfilled": true,
                "type": "server-version",
                "version": ">=3.0.0-alpha.2+af8d8e0",
              },
            ]
          }
        />
        <div
          className="row "
        >
          <div
            className="col-md-12"
          >
            <div
              className="data-table table-responsive"
              id="content-packs-constraints"
            >
              <DataTable__StyledTable
                className="table "
              >
                <StyledComponent
                  className="table "
                  forwardedComponent={
                    Object {
                      "$$typeof": Symbol(react.forward_ref),
                      "attrs": Array [],
                      "componentStyle": ComponentStyle {
                        "componentId": "DataTable__StyledTable-sc-1qrb405-0",
                        "isStatic": false,
<<<<<<< HEAD
                        "lastClassName": "gweZGk",
=======
                        "lastClassName": "ioeTLv",
>>>>>>> cd01bd9d
                        "rules": Array [
                          [Function],
                        ],
                      },
                      "displayName": "DataTable__StyledTable",
                      "foldedComponentIds": Array [],
                      "render": [Function],
                      "styledComponentId": "DataTable__StyledTable-sc-1qrb405-0",
                      "target": "table",
                      "toString": [Function],
                      "warnTooManyClasses": [Function],
                      "withComponent": [Function],
                    }
                  }
                  forwardedRef={null}
                >
                  <table
<<<<<<< HEAD
                    className="DataTable__StyledTable-sc-1qrb405-0 gweZGk table "
=======
                    className="DataTable__StyledTable-sc-1c22x1c-0 ioeTLv table "
>>>>>>> cd01bd9d
                  >
                    <thead>
                      <tr>
                        <DataTableElement
                          element="Name"
                          formatter={[Function]}
                          index={0}
                          key="header-0"
                        >
                          <th>
                            Name
                          </th>
                        </DataTableElement>
                        <DataTableElement
                          element="Type"
                          formatter={[Function]}
                          index={1}
                          key="header-1"
                        >
                          <th>
                            Type
                          </th>
                        </DataTableElement>
                        <DataTableElement
                          element="Version"
                          formatter={[Function]}
                          index={2}
                          key="header-2"
                        >
                          <th>
                            Version
                          </th>
                        </DataTableElement>
                        <DataTableElement
                          element="Fulfilled"
                          formatter={[Function]}
                          index={3}
                          key="header-3"
                        >
                          <th>
                            Fulfilled
                          </th>
                        </DataTableElement>
                      </tr>
                    </thead>
                    <tbody>
                      <DataTableElement
                        element={
                          Object {
                            "fulfilled": true,
                            "plugin": "org.graylog.plugins.threatintel.ThreatIntelPlugin",
                            "type": "plugin-version",
                            "version": ">=3.0.0-alpha.2",
                          }
                        }
                        formatter={[Function]}
                        index={0}
                        key="row-0"
                      >
                        <tr>
                          <td>
                            org.graylog.plugins.threatintel.ThreatIntelPlugin
                          </td>
                          <td>
                            plugin-version
                          </td>
                          <td>
                            &gt;=3.0.0-alpha.2
                          </td>
                          <td>
                            <ContentPackConstraints__StyledBadge
                              isFulfilled={true}
                            >
                              <StyledComponent
                                forwardedComponent={
                                  Object {
                                    "$$typeof": Symbol(react.forward_ref),
                                    "attrs": Array [],
                                    "componentStyle": ComponentStyle {
                                      "componentId": "ContentPackConstraints__StyledBadge-g7th4-0",
                                      "isStatic": false,
                                      "lastClassName": "fBopeI",
                                      "rules": Array [
                                        "background-color:",
                                        [Function],
                                        ";",
                                      ],
                                    },
                                    "displayName": "ContentPackConstraints__StyledBadge",
                                    "foldedComponentIds": Array [],
                                    "render": [Function],
                                    "styledComponentId": "ContentPackConstraints__StyledBadge-g7th4-0",
                                    "target": [Function],
                                    "toString": [Function],
                                    "warnTooManyClasses": [Function],
                                    "withComponent": [Function],
                                  }
                                }
                                forwardedRef={null}
                                isFulfilled={true}
                              >
                                <Component
                                  className="ContentPackConstraints__StyledBadge-g7th4-0 fBopeI"
                                  isFulfilled={true}
                                >
                                  <ForwardRef
                                    className="ContentPackConstraints__StyledBadge-g7th4-0 fBopeI"
                                  >
                                    <Badge__StyledBadge
                                      className="ContentPackConstraints__StyledBadge-g7th4-0 fBopeI"
                                    >
                                      <StyledComponent
                                        className="ContentPackConstraints__StyledBadge-g7th4-0 fBopeI"
                                        forwardedComponent={
                                          Object {
                                            "$$typeof": Symbol(react.forward_ref),
                                            "attrs": Array [],
                                            "componentStyle": ComponentStyle {
                                              "componentId": "Badge__StyledBadge-sc-4gzqz0-0",
                                              "isStatic": false,
                                              "lastClassName": "gDhrrS",
                                              "rules": Array [
                                                [Function],
                                              ],
                                            },
                                            "displayName": "Badge__StyledBadge",
                                            "foldedComponentIds": Array [],
                                            "render": [Function],
                                            "styledComponentId": "Badge__StyledBadge-sc-4gzqz0-0",
                                            "target": [Function],
                                            "toString": [Function],
                                            "warnTooManyClasses": [Function],
                                            "withComponent": [Function],
                                          }
                                        }
                                        forwardedRef={null}
                                      >
                                        <Badge
                                          bsClass="badge"
                                          className="Badge__StyledBadge-sc-4gzqz0-0 gDhrrS ContentPackConstraints__StyledBadge-g7th4-0 fBopeI"
                                          pullRight={false}
                                        >
                                          <span
                                            className="Badge__StyledBadge-sc-4gzqz0-0 gDhrrS ContentPackConstraints__StyledBadge-g7th4-0 fBopeI badge"
                                          >
                                            <Icon
                                              name="check"
                                              type="solid"
                                            >
                                              <FontAwesomeIcon
                                                icon={
                                                  Object {
                                                    "iconName": "check",
                                                    "prefix": "fas",
                                                  }
                                                }
                                              >
                                                <svg
                                                  className="svg-inline--fa fa-check"
                                                />
                                              </FontAwesomeIcon>
                                            </Icon>
                                          </span>
                                        </Badge>
                                      </StyledComponent>
                                    </Badge__StyledBadge>
                                  </ForwardRef>
                                </Component>
                              </StyledComponent>
                            </ContentPackConstraints__StyledBadge>
                          </td>
                        </tr>
                      </DataTableElement>
                      <DataTableElement
                        element={
                          Object {
                            "fulfilled": true,
                            "type": "server-version",
                            "version": ">=3.0.0-alpha.2+af8d8e0",
                          }
                        }
                        formatter={[Function]}
                        index={1}
                        key="row-1"
                      >
                        <tr>
                          <td>
                            Graylog
                          </td>
                          <td>
                            server-version
                          </td>
                          <td>
                            &gt;=3.0.0-alpha.2+af8d8e0
                          </td>
                          <td>
                            <ContentPackConstraints__StyledBadge
                              isFulfilled={true}
                            >
                              <StyledComponent
                                forwardedComponent={
                                  Object {
                                    "$$typeof": Symbol(react.forward_ref),
                                    "attrs": Array [],
                                    "componentStyle": ComponentStyle {
                                      "componentId": "ContentPackConstraints__StyledBadge-g7th4-0",
                                      "isStatic": false,
                                      "lastClassName": "fBopeI",
                                      "rules": Array [
                                        "background-color:",
                                        [Function],
                                        ";",
                                      ],
                                    },
                                    "displayName": "ContentPackConstraints__StyledBadge",
                                    "foldedComponentIds": Array [],
                                    "render": [Function],
                                    "styledComponentId": "ContentPackConstraints__StyledBadge-g7th4-0",
                                    "target": [Function],
                                    "toString": [Function],
                                    "warnTooManyClasses": [Function],
                                    "withComponent": [Function],
                                  }
                                }
                                forwardedRef={null}
                                isFulfilled={true}
                              >
                                <Component
                                  className="ContentPackConstraints__StyledBadge-g7th4-0 fBopeI"
                                  isFulfilled={true}
                                >
                                  <ForwardRef
                                    className="ContentPackConstraints__StyledBadge-g7th4-0 fBopeI"
                                  >
                                    <Badge__StyledBadge
                                      className="ContentPackConstraints__StyledBadge-g7th4-0 fBopeI"
                                    >
                                      <StyledComponent
                                        className="ContentPackConstraints__StyledBadge-g7th4-0 fBopeI"
                                        forwardedComponent={
                                          Object {
                                            "$$typeof": Symbol(react.forward_ref),
                                            "attrs": Array [],
                                            "componentStyle": ComponentStyle {
                                              "componentId": "Badge__StyledBadge-sc-4gzqz0-0",
                                              "isStatic": false,
                                              "lastClassName": "gDhrrS",
                                              "rules": Array [
                                                [Function],
                                              ],
                                            },
                                            "displayName": "Badge__StyledBadge",
                                            "foldedComponentIds": Array [],
                                            "render": [Function],
                                            "styledComponentId": "Badge__StyledBadge-sc-4gzqz0-0",
                                            "target": [Function],
                                            "toString": [Function],
                                            "warnTooManyClasses": [Function],
                                            "withComponent": [Function],
                                          }
                                        }
                                        forwardedRef={null}
                                      >
                                        <Badge
                                          bsClass="badge"
                                          className="Badge__StyledBadge-sc-4gzqz0-0 gDhrrS ContentPackConstraints__StyledBadge-g7th4-0 fBopeI"
                                          pullRight={false}
                                        >
                                          <span
                                            className="Badge__StyledBadge-sc-4gzqz0-0 gDhrrS ContentPackConstraints__StyledBadge-g7th4-0 fBopeI badge"
                                          >
                                            <Icon
                                              name="check"
                                              type="solid"
                                            >
                                              <FontAwesomeIcon
                                                icon={
                                                  Object {
                                                    "iconName": "check",
                                                    "prefix": "fas",
                                                  }
                                                }
                                              >
                                                <svg
                                                  className="svg-inline--fa fa-check"
                                                />
                                              </FontAwesomeIcon>
                                            </Icon>
                                          </span>
                                        </Badge>
                                      </StyledComponent>
                                    </Badge__StyledBadge>
                                  </ForwardRef>
                                </Component>
                              </StyledComponent>
                            </ContentPackConstraints__StyledBadge>
                          </td>
                        </tr>
                      </DataTableElement>
                    </tbody>
                  </table>
                </StyledComponent>
              </DataTable__StyledTable>
            </div>
          </div>
        </div>
      </div>
    </DataTable>
  </div>
</ContentPackConstraints>
`;

exports[`<ContentPackConstraints /> should render with new constraints without forced fulfillment 1`] = `
<ContentPackConstraints
  constraints={
    Array [
      Object {
        "fulfilled": undefined,
        "type": "server-version",
        "version": ">=3.0.0-alpha.2+af8d8e0",
      },
      Object {
        "fulfilled": undefined,
        "plugin": "org.graylog.plugins.threatintel.ThreatIntelPlugin",
        "type": "plugin-version",
        "version": ">=3.0.0-alpha.2",
      },
    ]
  }
  isFulfilled={false}
>
  <div>
    <h2>
      Constraints
    </h2>
    <br />
    <br />
    <DataTable
      className=""
      dataRowFormatter={[Function]}
      displayKey="value"
      filterBy=""
      filterKeys={Array []}
      filterLabel="Filter"
      filterSuggestions={Array []}
      headerCellFormatter={[Function]}
      headers={
        Array [
          "Name",
          "Type",
          "Version",
          "Fulfilled",
        ]
      }
      id="content-packs-constraints"
      noDataText="No data available."
      rowClassName=""
      rows={
        Array [
          Object {
            "fulfilled": undefined,
            "plugin": "org.graylog.plugins.threatintel.ThreatIntelPlugin",
            "type": "plugin-version",
            "version": ">=3.0.0-alpha.2",
          },
          Object {
            "fulfilled": undefined,
            "type": "server-version",
            "version": ">=3.0.0-alpha.2+af8d8e0",
          },
        ]
      }
      sortBy={[Function]}
      useResponsiveTable={true}
    >
      <div>
        <Filter
          displayKey="value"
          filterBy=""
          filterKeys={Array []}
          filterSuggestions={Array []}
          id="content-packs-constraints"
          label="Filter"
          onDataFiltered={[Function]}
          rows={
            Array [
              Object {
                "fulfilled": undefined,
                "plugin": "org.graylog.plugins.threatintel.ThreatIntelPlugin",
                "type": "plugin-version",
                "version": ">=3.0.0-alpha.2",
              },
              Object {
                "fulfilled": undefined,
                "type": "server-version",
                "version": ">=3.0.0-alpha.2+af8d8e0",
              },
            ]
          }
        />
        <div
          className="row "
        >
          <div
            className="col-md-12"
          >
            <div
              className="data-table table-responsive"
              id="content-packs-constraints"
            >
              <DataTable__StyledTable
                className="table "
              >
                <StyledComponent
                  className="table "
                  forwardedComponent={
                    Object {
                      "$$typeof": Symbol(react.forward_ref),
                      "attrs": Array [],
                      "componentStyle": ComponentStyle {
                        "componentId": "DataTable__StyledTable-sc-1qrb405-0",
                        "isStatic": false,
<<<<<<< HEAD
                        "lastClassName": "gweZGk",
=======
                        "lastClassName": "ioeTLv",
>>>>>>> cd01bd9d
                        "rules": Array [
                          [Function],
                        ],
                      },
                      "displayName": "DataTable__StyledTable",
                      "foldedComponentIds": Array [],
                      "render": [Function],
                      "styledComponentId": "DataTable__StyledTable-sc-1qrb405-0",
                      "target": "table",
                      "toString": [Function],
                      "warnTooManyClasses": [Function],
                      "withComponent": [Function],
                    }
                  }
                  forwardedRef={null}
                >
                  <table
<<<<<<< HEAD
                    className="DataTable__StyledTable-sc-1qrb405-0 gweZGk table "
=======
                    className="DataTable__StyledTable-sc-1c22x1c-0 ioeTLv table "
>>>>>>> cd01bd9d
                  >
                    <thead>
                      <tr>
                        <DataTableElement
                          element="Name"
                          formatter={[Function]}
                          index={0}
                          key="header-0"
                        >
                          <th>
                            Name
                          </th>
                        </DataTableElement>
                        <DataTableElement
                          element="Type"
                          formatter={[Function]}
                          index={1}
                          key="header-1"
                        >
                          <th>
                            Type
                          </th>
                        </DataTableElement>
                        <DataTableElement
                          element="Version"
                          formatter={[Function]}
                          index={2}
                          key="header-2"
                        >
                          <th>
                            Version
                          </th>
                        </DataTableElement>
                        <DataTableElement
                          element="Fulfilled"
                          formatter={[Function]}
                          index={3}
                          key="header-3"
                        >
                          <th>
                            Fulfilled
                          </th>
                        </DataTableElement>
                      </tr>
                    </thead>
                    <tbody>
                      <DataTableElement
                        element={
                          Object {
                            "fulfilled": undefined,
                            "plugin": "org.graylog.plugins.threatintel.ThreatIntelPlugin",
                            "type": "plugin-version",
                            "version": ">=3.0.0-alpha.2",
                          }
                        }
                        formatter={[Function]}
                        index={0}
                        key="row-0"
                      >
                        <tr>
                          <td>
                            org.graylog.plugins.threatintel.ThreatIntelPlugin
                          </td>
                          <td>
                            plugin-version
                          </td>
                          <td>
                            &gt;=3.0.0-alpha.2
                          </td>
                          <td>
                            <ContentPackConstraints__StyledBadge>
                              <StyledComponent
                                forwardedComponent={
                                  Object {
                                    "$$typeof": Symbol(react.forward_ref),
                                    "attrs": Array [],
                                    "componentStyle": ComponentStyle {
                                      "componentId": "ContentPackConstraints__StyledBadge-g7th4-0",
                                      "isStatic": false,
                                      "lastClassName": "veRUI",
                                      "rules": Array [
                                        "background-color:",
                                        [Function],
                                        ";",
                                      ],
                                    },
                                    "displayName": "ContentPackConstraints__StyledBadge",
                                    "foldedComponentIds": Array [],
                                    "render": [Function],
                                    "styledComponentId": "ContentPackConstraints__StyledBadge-g7th4-0",
                                    "target": [Function],
                                    "toString": [Function],
                                    "warnTooManyClasses": [Function],
                                    "withComponent": [Function],
                                  }
                                }
                                forwardedRef={null}
                              >
                                <Component
                                  className="ContentPackConstraints__StyledBadge-g7th4-0 veRUI"
                                >
                                  <ForwardRef
                                    className="ContentPackConstraints__StyledBadge-g7th4-0 veRUI"
                                  >
                                    <Badge__StyledBadge
                                      className="ContentPackConstraints__StyledBadge-g7th4-0 veRUI"
                                    >
                                      <StyledComponent
                                        className="ContentPackConstraints__StyledBadge-g7th4-0 veRUI"
                                        forwardedComponent={
                                          Object {
                                            "$$typeof": Symbol(react.forward_ref),
                                            "attrs": Array [],
                                            "componentStyle": ComponentStyle {
                                              "componentId": "Badge__StyledBadge-sc-4gzqz0-0",
                                              "isStatic": false,
                                              "lastClassName": "gDhrrS",
                                              "rules": Array [
                                                [Function],
                                              ],
                                            },
                                            "displayName": "Badge__StyledBadge",
                                            "foldedComponentIds": Array [],
                                            "render": [Function],
                                            "styledComponentId": "Badge__StyledBadge-sc-4gzqz0-0",
                                            "target": [Function],
                                            "toString": [Function],
                                            "warnTooManyClasses": [Function],
                                            "withComponent": [Function],
                                          }
                                        }
                                        forwardedRef={null}
                                      >
                                        <Badge
                                          bsClass="badge"
                                          className="Badge__StyledBadge-sc-4gzqz0-0 gDhrrS ContentPackConstraints__StyledBadge-g7th4-0 veRUI"
                                          pullRight={false}
                                        >
                                          <span
                                            className="Badge__StyledBadge-sc-4gzqz0-0 gDhrrS ContentPackConstraints__StyledBadge-g7th4-0 veRUI badge"
                                          >
                                            <Icon
                                              name="times"
                                              type="solid"
                                            >
                                              <FontAwesomeIcon
                                                icon={
                                                  Object {
                                                    "iconName": "times",
                                                    "prefix": "fas",
                                                  }
                                                }
                                              >
                                                <svg
                                                  className="svg-inline--fa fa-times"
                                                />
                                              </FontAwesomeIcon>
                                            </Icon>
                                          </span>
                                        </Badge>
                                      </StyledComponent>
                                    </Badge__StyledBadge>
                                  </ForwardRef>
                                </Component>
                              </StyledComponent>
                            </ContentPackConstraints__StyledBadge>
                          </td>
                        </tr>
                      </DataTableElement>
                      <DataTableElement
                        element={
                          Object {
                            "fulfilled": undefined,
                            "type": "server-version",
                            "version": ">=3.0.0-alpha.2+af8d8e0",
                          }
                        }
                        formatter={[Function]}
                        index={1}
                        key="row-1"
                      >
                        <tr>
                          <td>
                            Graylog
                          </td>
                          <td>
                            server-version
                          </td>
                          <td>
                            &gt;=3.0.0-alpha.2+af8d8e0
                          </td>
                          <td>
                            <ContentPackConstraints__StyledBadge>
                              <StyledComponent
                                forwardedComponent={
                                  Object {
                                    "$$typeof": Symbol(react.forward_ref),
                                    "attrs": Array [],
                                    "componentStyle": ComponentStyle {
                                      "componentId": "ContentPackConstraints__StyledBadge-g7th4-0",
                                      "isStatic": false,
                                      "lastClassName": "veRUI",
                                      "rules": Array [
                                        "background-color:",
                                        [Function],
                                        ";",
                                      ],
                                    },
                                    "displayName": "ContentPackConstraints__StyledBadge",
                                    "foldedComponentIds": Array [],
                                    "render": [Function],
                                    "styledComponentId": "ContentPackConstraints__StyledBadge-g7th4-0",
                                    "target": [Function],
                                    "toString": [Function],
                                    "warnTooManyClasses": [Function],
                                    "withComponent": [Function],
                                  }
                                }
                                forwardedRef={null}
                              >
                                <Component
                                  className="ContentPackConstraints__StyledBadge-g7th4-0 veRUI"
                                >
                                  <ForwardRef
                                    className="ContentPackConstraints__StyledBadge-g7th4-0 veRUI"
                                  >
                                    <Badge__StyledBadge
                                      className="ContentPackConstraints__StyledBadge-g7th4-0 veRUI"
                                    >
                                      <StyledComponent
                                        className="ContentPackConstraints__StyledBadge-g7th4-0 veRUI"
                                        forwardedComponent={
                                          Object {
                                            "$$typeof": Symbol(react.forward_ref),
                                            "attrs": Array [],
                                            "componentStyle": ComponentStyle {
                                              "componentId": "Badge__StyledBadge-sc-4gzqz0-0",
                                              "isStatic": false,
                                              "lastClassName": "gDhrrS",
                                              "rules": Array [
                                                [Function],
                                              ],
                                            },
                                            "displayName": "Badge__StyledBadge",
                                            "foldedComponentIds": Array [],
                                            "render": [Function],
                                            "styledComponentId": "Badge__StyledBadge-sc-4gzqz0-0",
                                            "target": [Function],
                                            "toString": [Function],
                                            "warnTooManyClasses": [Function],
                                            "withComponent": [Function],
                                          }
                                        }
                                        forwardedRef={null}
                                      >
                                        <Badge
                                          bsClass="badge"
                                          className="Badge__StyledBadge-sc-4gzqz0-0 gDhrrS ContentPackConstraints__StyledBadge-g7th4-0 veRUI"
                                          pullRight={false}
                                        >
                                          <span
                                            className="Badge__StyledBadge-sc-4gzqz0-0 gDhrrS ContentPackConstraints__StyledBadge-g7th4-0 veRUI badge"
                                          >
                                            <Icon
                                              name="times"
                                              type="solid"
                                            >
                                              <FontAwesomeIcon
                                                icon={
                                                  Object {
                                                    "iconName": "times",
                                                    "prefix": "fas",
                                                  }
                                                }
                                              >
                                                <svg
                                                  className="svg-inline--fa fa-times"
                                                />
                                              </FontAwesomeIcon>
                                            </Icon>
                                          </span>
                                        </Badge>
                                      </StyledComponent>
                                    </Badge__StyledBadge>
                                  </ForwardRef>
                                </Component>
                              </StyledComponent>
                            </ContentPackConstraints__StyledBadge>
                          </td>
                        </tr>
                      </DataTableElement>
                    </tbody>
                  </table>
                </StyledComponent>
              </DataTable__StyledTable>
            </div>
          </div>
        </div>
      </div>
    </DataTable>
  </div>
</ContentPackConstraints>
`;<|MERGE_RESOLUTION|>--- conflicted
+++ resolved
@@ -116,11 +116,7 @@
                       "componentStyle": ComponentStyle {
                         "componentId": "DataTable__StyledTable-sc-1qrb405-0",
                         "isStatic": false,
-<<<<<<< HEAD
-                        "lastClassName": "gweZGk",
-=======
-                        "lastClassName": "ioeTLv",
->>>>>>> cd01bd9d
+                        "lastClassName": "gFYXlu",
                         "rules": Array [
                           [Function],
                         ],
@@ -138,11 +134,7 @@
                   forwardedRef={null}
                 >
                   <table
-<<<<<<< HEAD
-                    className="DataTable__StyledTable-sc-1qrb405-0 gweZGk table "
-=======
-                    className="DataTable__StyledTable-sc-1c22x1c-0 ioeTLv table "
->>>>>>> cd01bd9d
+                    className="DataTable__StyledTable-sc-1qrb405-0 gFYXlu table "
                   >
                     <thead>
                       <tr>
@@ -565,11 +557,7 @@
                       "componentStyle": ComponentStyle {
                         "componentId": "DataTable__StyledTable-sc-1qrb405-0",
                         "isStatic": false,
-<<<<<<< HEAD
-                        "lastClassName": "gweZGk",
-=======
-                        "lastClassName": "ioeTLv",
->>>>>>> cd01bd9d
+                        "lastClassName": "gFYXlu",
                         "rules": Array [
                           [Function],
                         ],
@@ -587,11 +575,7 @@
                   forwardedRef={null}
                 >
                   <table
-<<<<<<< HEAD
-                    className="DataTable__StyledTable-sc-1qrb405-0 gweZGk table "
-=======
-                    className="DataTable__StyledTable-sc-1c22x1c-0 ioeTLv table "
->>>>>>> cd01bd9d
+                    className="DataTable__StyledTable-sc-1qrb405-0 gFYXlu table "
                   >
                     <thead>
                       <tr>
@@ -1014,11 +998,7 @@
                       "componentStyle": ComponentStyle {
                         "componentId": "DataTable__StyledTable-sc-1qrb405-0",
                         "isStatic": false,
-<<<<<<< HEAD
-                        "lastClassName": "gweZGk",
-=======
-                        "lastClassName": "ioeTLv",
->>>>>>> cd01bd9d
+                        "lastClassName": "gFYXlu",
                         "rules": Array [
                           [Function],
                         ],
@@ -1036,11 +1016,7 @@
                   forwardedRef={null}
                 >
                   <table
-<<<<<<< HEAD
-                    className="DataTable__StyledTable-sc-1qrb405-0 gweZGk table "
-=======
-                    className="DataTable__StyledTable-sc-1c22x1c-0 ioeTLv table "
->>>>>>> cd01bd9d
+                    className="DataTable__StyledTable-sc-1qrb405-0 gFYXlu table "
                   >
                     <thead>
                       <tr>
