--- conflicted
+++ resolved
@@ -23,22 +23,11 @@
 
   render() {
     return (
-<<<<<<< HEAD
-      <select className="form-control"
-              ref={(sessionTimeoutUnit) => { this.sessionTimeoutUnit = sessionTimeoutUnit; }}
-              data-testid="timeout-unit-select"
-              {...this.props}>
-        <option value={1000}>Seconds</option>
-        <option value={60 * 1000}>Minutes</option>
-        <option value={60 * 60 * 1000}>Hours</option>
-        <option value={24 * 60 * 60 * 1000}>Days</option>
-      </select>
-=======
       <TimeoutSelect type="select"
                      ref={(sessionTimeoutUnit) => { this.session_timeout_unit = sessionTimeoutUnit; }}
                      options={this.options}
+                     data-testid="timeout-unit-select"
                      {...this.props} />
->>>>>>> 523ac4ac
     );
   }
 }
