<<<<<<< HEAD
import PropTypes from 'prop-types';
import React from 'react';
import ReactDOM from 'react-dom';
=======
import React, { PropTypes } from 'react';
>>>>>>> 8778a297
import numeral from 'numeral';
import crossfilter from 'crossfilter';
import dc from 'dc';
import d3 from 'd3';
import deepEqual from 'deep-equal';

import DateTime from 'logic/datetimes/DateTime';
import HistogramFormatter from 'logic/graphs/HistogramFormatter';

import D3Utils from 'util/D3Utils';

import graphHelper from 'legacy/graphHelper';

import $ from 'jquery';
global.jQuery = $;
require('bootstrap/js/tooltip');

const HistogramVisualization = React.createClass({
  propTypes: {
    id: PropTypes.string.isRequired,
    data: PropTypes.object.isRequired,
    config: PropTypes.object.isRequired,
    computationTimeRange: PropTypes.object,
    height: PropTypes.number,
    width: PropTypes.number,
    interactive: PropTypes.bool,
    onRenderComplete: PropTypes.func,
  },

  getDefaultProps() {
    return {
      interactive: true,
      onRenderComplete: () => {
      },
    };
  },

  getInitialState() {
    this.triggerRender = true;
    this.histogramData = crossfilter();
    this.dimension = this.histogramData.dimension(d => d.x);
    this.group = this.dimension.group().reduceSum(d => d.y);

    return {
      dataPoints: [],
    };
  },
  componentDidMount() {
    this.disableTransitions = dc.disableTransitions;
    dc.disableTransitions = !this.props.interactive;
    this.renderHistogram();
    this._updateData(this.props.data);
  },
  componentWillReceiveProps(nextProps) {
    if (deepEqual(this.props, nextProps)) {
      return;
    }

    if (nextProps.height !== this.props.height || nextProps.width !== this.props.width) {
      this._resizeVisualization(nextProps.width, nextProps.height);
    }
    this._updateData(nextProps.data);
  },

  componentWillUnmount() {
    dc.disableTransitions = this.disableTransitions;
  },

  _updateData(data) {
    this.setState({ dataPoints: data }, this.drawData);
  },
  _resizeVisualization(width, height) {
    this.histogram
      .width(width)
      .height(height);
    this.triggerRender = true;
  },
  drawData() {
    const isSearchAll = (this.props.config.timerange.type === 'relative' && this.props.config.timerange.range === 0);
    const dataPoints = HistogramFormatter.format(this.state.dataPoints, this.props.computationTimeRange,
      this.props.config.interval, this.props.width, isSearchAll, null);

    this.histogram.xUnits(() => dataPoints.length - 1);
    this.histogramData.remove();
    this.histogramData.add(dataPoints);

    // Fix to make Firefox render tooltips in the right place
    // TODO: Find the cause of this
    if (this.triggerRender) {
      this.histogram.render();
      this.triggerRender = false;
    } else {
      this.histogram.redraw();
    }
  },

  _renderTooltip(histogram, histogramDomNode) {
    histogram.on('renderlet', () => {
      const formatTitle = (d) => {
        const valueText = `${numeral(d.y).format('0,0')} messages`;
        const keyText = `<span class="date">${new DateTime(d.x).toString(DateTime.Formats.COMPLETE)}</span>`;

        return `<div class="datapoint-info">${valueText}<br>${keyText}</div>`;
      };

      d3.select(histogramDomNode).selectAll('.chart-body rect.bar')
        .attr('rel', 'tooltip')
        .attr('data-original-title', formatTitle);
    });

    $(histogramDomNode).tooltip({
      selector: '[rel="tooltip"]',
      container: 'body',
      placement: 'auto',
      delay: { show: 300, hide: 100 },
      html: true,
    });
  },

  renderHistogram() {
    const histogramDomNode = this._graph;
    const xAxisLabel = this.props.config.xAxis || 'Time';
    const yAxisLabel = this.props.config.yAxis || 'Messages';

    this.histogram = dc.barChart(histogramDomNode);
    this.histogram
      .width(this.props.width)
      .height(this.props.height)
      .margins({ left: 50, right: 15, top: 10, bottom: 30 })
      .dimension(this.dimension)
      .group(this.group)
      .x(d3.time.scale())
      .elasticX(true)
      .elasticY(true)
      .centerBar(true)
      .renderHorizontalGridLines(true)
      .brushOn(false)
      .xAxisLabel(xAxisLabel)
      .yAxisLabel(yAxisLabel)
      .renderTitle(false)
      .colors(D3Utils.glColourPalette());

    if (this.props.interactive) {
      this._renderTooltip(this.histogram, histogramDomNode);
    }

    this.histogram.on('postRender', this.props.onRenderComplete);

    this.histogram.xAxis()
      .ticks(graphHelper.customTickInterval())
      .tickFormat(graphHelper.customDateTimeFormat());
    this.histogram.yAxis()
      .ticks(3)
      .tickFormat((value) => {
        return value % 1 === 0 ? d3.format('s')(value) : null;
      });
    this.histogram.render();
  },
  render() {
    return (
      <div ref={(c) => { this._graph = c; }} id={`visualization-${this.props.id}`} className="histogram" />
    );
  },
});

export default HistogramVisualization;<|MERGE_RESOLUTION|>--- conflicted
+++ resolved
@@ -1,10 +1,5 @@
-<<<<<<< HEAD
 import PropTypes from 'prop-types';
 import React from 'react';
-import ReactDOM from 'react-dom';
-=======
-import React, { PropTypes } from 'react';
->>>>>>> 8778a297
 import numeral from 'numeral';
 import crossfilter from 'crossfilter';
 import dc from 'dc';
