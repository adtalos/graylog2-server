// eslint-disable-next-line no-restricted-imports
export {
  Checkbox, // NOTE: do we want custom or keep OS styles
  Dropdown,
  Form,
  FormControl,
  InputGroup,
<<<<<<< HEAD
  Modal,
=======
  MenuItem,
>>>>>>> 35c1c5a5
  Nav,
  Navbar,
  NavItem,
  Pager,
  Pagination,
  Panel,
  Popover,
  ProgressBar,
  Radio, // NOTE: do we want custom or keep OS styles
  Row,
  Tab,
  Tabs,
  Tooltip,
  Well,

  /* 👇 no custom theme colors needed 👇 */
  ButtonGroup,
  ButtonToolbar,
  Clearfix,
  Col,
  Collapse,
  FormGroup,
  Grid,
  ListGroup,
  MenuItem,
  OverlayTrigger,
  PanelGroup,
  /* 👆 no custom theme colors needed 👆 */
} from 'react-bootstrap';<|MERGE_RESOLUTION|>--- conflicted
+++ resolved
@@ -5,11 +5,6 @@
   Form,
   FormControl,
   InputGroup,
-<<<<<<< HEAD
-  Modal,
-=======
-  MenuItem,
->>>>>>> 35c1c5a5
   Nav,
   Navbar,
   NavItem,
