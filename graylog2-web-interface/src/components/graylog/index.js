import Alert from './Alert';
import Badge from './Badge';
import Button from './Button';
import ControlLabel from './ControlLabel';
import DropdownButton from './DropdownButton';
import HelpBlock from './HelpBlock';
import Jumbotron from './Jumbotron';
import Label from './Label';
import ListGroupItem from './ListGroupItem';
<<<<<<< HEAD
import NavDropdown from './NavDropdown';
=======
import Modal from './Modal';
>>>>>>> 35c1c5a5
import SplitButton from './SplitButton';
import Table from './Table';

export {
  Alert,
  Badge,
  Button,
  ControlLabel,
  DropdownButton,
  HelpBlock,
  Jumbotron,
  Label,
  ListGroupItem,
<<<<<<< HEAD
  NavDropdown,
=======
  Modal,
>>>>>>> 35c1c5a5
  SplitButton,
  Table,
};
export * from './bootstrap-import';<|MERGE_RESOLUTION|>--- conflicted
+++ resolved
@@ -7,11 +7,8 @@
 import Jumbotron from './Jumbotron';
 import Label from './Label';
 import ListGroupItem from './ListGroupItem';
-<<<<<<< HEAD
+import Modal from './Modal';
 import NavDropdown from './NavDropdown';
-=======
-import Modal from './Modal';
->>>>>>> 35c1c5a5
 import SplitButton from './SplitButton';
 import Table from './Table';
 
@@ -25,11 +22,8 @@
   Jumbotron,
   Label,
   ListGroupItem,
-<<<<<<< HEAD
+  Modal,
   NavDropdown,
-=======
-  Modal,
->>>>>>> 35c1c5a5
   SplitButton,
   Table,
 };
