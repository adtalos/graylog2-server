--- conflicted
+++ resolved
@@ -11,11 +11,7 @@
 import NewViewLoaderContext, { type NewViewLoaderContextType } from 'views/logic/NewViewLoaderContext';
 import * as Permissions from 'views/Permissions';
 import CurrentUserContext from 'contexts/CurrentUserContext';
-<<<<<<< HEAD
-import type { UserJSON as User } from 'stores/users/UsersStore';
-=======
 import type { UserJSON } from 'logic/users/User';
->>>>>>> 06c4f265
 import type { ViewStoreState } from 'views/stores/ViewStore';
 
 import SavedSearchControls from './SavedSearchControls';
