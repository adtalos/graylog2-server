// Jest Snapshot v1, https://goo.gl/fbAQLP

exports[`DataTable renders column pivot header without offset when rollup is disabled 1`] = `
<ConnectStoresWrapper[DataTable] stores=currentView
  config={
    Object {
      "column_pivots": Array [
        Object {
          "config": Object {
            "limit": 15,
          },
          "field": "nf_proto_name",
          "type": "values",
        },
      ],
      "event_annotation": false,
      "formatting_settings": undefined,
      "rollup": false,
      "row_pivots": Array [],
      "series": Array [
        Object {
          "config": Object {
            "name": null,
          },
          "function": "count()",
        },
      ],
      "sort": Array [],
      "visualization": "table",
      "visualization_config": undefined,
    }
  }
  currentView={
    Object {
      "activeQuery": "deadbeef-23",
    }
  }
  data={
    Object {
      "chart": Array [
        Object {
          "key": Array [],
          "source": "leaf",
          "values": Array [
            Object {
              "key": Array [
                "TCP",
                "count()",
              ],
              "rollup": false,
              "source": "col-leaf",
              "value": 239,
            },
            Object {
              "key": Array [
                "UDP",
                "count()",
              ],
              "rollup": false,
              "source": "col-leaf",
              "value": 226,
            },
          ],
        },
      ],
    }
  }
  effectiveTimerange={
    Object {
      "from": "2020-01-10T13:23:42.000Z",
      "to": "2020-01-10T14:23:42.000Z",
      "type": "absolute",
    }
  }
  fields={Immutable.List []}
  height={200}
  onChange={[Function]}
  toggleEdit={[Function]}
  width={300}
>
  <DataTable
    config={
      Object {
        "column_pivots": Array [
          Object {
            "config": Object {
              "limit": 15,
            },
            "field": "nf_proto_name",
            "type": "values",
          },
        ],
        "event_annotation": false,
        "formatting_settings": undefined,
        "rollup": false,
        "row_pivots": Array [],
        "series": Array [
          Object {
            "config": Object {
              "name": null,
            },
            "function": "count()",
          },
        ],
        "sort": Array [],
        "visualization": "table",
        "visualization_config": undefined,
      }
    }
    currentView={
      Object {
        "activeQuery": "deadbeef-23",
      }
    }
    data={
      Object {
        "chart": Array [
          Object {
            "key": Array [],
            "source": "leaf",
            "values": Array [
              Object {
                "key": Array [
                  "TCP",
                  "count()",
                ],
                "rollup": false,
                "source": "col-leaf",
                "value": 239,
              },
              Object {
                "key": Array [
                  "UDP",
                  "count()",
                ],
                "rollup": false,
                "source": "col-leaf",
                "value": 226,
              },
            ],
          },
        ],
      }
    }
    effectiveTimerange={
      Object {
        "from": "2020-01-10T13:23:42.000Z",
        "to": "2020-01-10T14:23:42.000Z",
        "type": "absolute",
      }
    }
    fields={Immutable.List []}
    height={200}
    onChange={[Function]}
    toggleEdit={[Function]}
    width={300}
  >
    <div
      className="container"
    >
      <div
        className="scrollContainer"
      >
        <MessagesTable>
          <MessagesTable__MessagesContainer>
            <StyledComponent
              forwardedComponent={
                Object {
                  "$$typeof": Symbol(react.forward_ref),
                  "attrs": Array [],
                  "componentStyle": ComponentStyle {
                    "componentId": "MessagesTable__MessagesContainer-ptthov-0",
                    "isStatic": false,
                    "lastClassName": "fIuwjJ",
                    "rules": Array [
                      "padding-right:13px;width:100%;",
                    ],
                  },
                  "displayName": "MessagesTable__MessagesContainer",
                  "foldedComponentIds": Array [],
                  "render": [Function],
                  "styledComponentId": "MessagesTable__MessagesContainer-ptthov-0",
                  "target": "div",
                  "toString": [Function],
                  "warnTooManyClasses": [Function],
                  "withComponent": [Function],
                }
              }
              forwardedRef={null}
            >
              <div
                className="MessagesTable__MessagesContainer-ptthov-0 fIuwjJ"
              >
                <MessagesTable__StyledTable
                  condensed={true}
                >
                  <StyledComponent
                    condensed={true}
                    forwardedComponent={
                      Object {
                        "$$typeof": Symbol(react.forward_ref),
                        "attrs": Array [],
                        "componentStyle": ComponentStyle {
                          "componentId": "MessagesTable__StyledTable-ptthov-1",
                          "isStatic": false,
<<<<<<< HEAD
                          "lastClassName": "ikYgwC",
=======
                          "lastClassName": "blgxUT",
>>>>>>> cd01bd9d
                          "rules": Array [
                            [Function],
                            [Function],
                          ],
                        },
                        "displayName": "MessagesTable__StyledTable",
                        "foldedComponentIds": Array [
                          "Table-ztr4bi-0",
                        ],
                        "render": [Function],
                        "styledComponentId": "MessagesTable__StyledTable-ptthov-1",
                        "target": [Function],
                        "toString": [Function],
                        "warnTooManyClasses": [Function],
                        "withComponent": [Function],
                      }
                    }
                    forwardedRef={null}
                  >
                    <Table
                      bordered={false}
                      bsClass="table"
<<<<<<< HEAD
                      className="Table-ztr4bi-0 MessagesTable__StyledTable-ptthov-1 ikYgwC"
=======
                      className="Table-ztr4bi-0 MessagesTable__StyledTable-ptthov-1 blgxUT"
>>>>>>> cd01bd9d
                      condensed={true}
                      hover={false}
                      responsive={false}
                      striped={false}
                    >
                      <table
<<<<<<< HEAD
                        className="Table-ztr4bi-0 MessagesTable__StyledTable-ptthov-1 ikYgwC table table-condensed"
=======
                        className="Table-ztr4bi-0 MessagesTable__StyledTable-ptthov-1 blgxUT table table-condensed"
>>>>>>> cd01bd9d
                      >
                        <thead>
                          <Headers
                            activeQuery="deadbeef-23"
                            actualColumnPivotFields={
                              Array [
                                Array [
                                  "TCP",
                                ],
                                Array [
                                  "UDP",
                                ],
                              ]
                            }
                            columnPivots={
                              Array [
                                Object {
                                  "config": Object {
                                    "limit": 15,
                                  },
                                  "field": "nf_proto_name",
                                  "type": "values",
                                },
                              ]
                            }
                            fields={Immutable.List []}
                            rollup={false}
                            rowPivots={Array []}
                            series={
                              Array [
                                Object {
                                  "config": Object {
                                    "name": null,
                                  },
                                  "function": "count()",
                                },
                              ]
                            }
                          >
                            <tr
                              key="header-table-row-nf_proto_name"
                            >
                              <th
                                className="leftAligned"
                                colSpan={1}
                                key="nf_proto_name-TCP"
                              >
                                <Value
                                  field="nf_proto_name"
                                  queryId="deadbeef-23"
                                  render={[Function]}
                                  type={
                                    FieldType {
                                      "value": Immutable.Map {
                                        "type": "unknown",
                                        "properties": Immutable.Set [],
                                        "indexNames": Immutable.Set [],
                                      },
                                    }
                                  }
                                  value="TCP"
                                >
                                  <ValueActions
                                    element="TCP"
                                    field="nf_proto_name"
                                    menuContainer={<body />}
                                    queryId="deadbeef-23"
                                    type={
                                      FieldType {
                                        "value": Immutable.Map {
                                          "type": "unknown",
                                          "properties": Immutable.Set [],
                                          "indexNames": Immutable.Set [],
                                        },
                                      }
                                    }
                                    value="TCP"
                                  >
                                    <OverlayDropdown
                                      menuContainer={<body />}
                                      onToggle={[Function]}
                                      placement="right"
                                      show={false}
                                      toggle="TCP"
                                    >
                                      <span
                                        className="dropdowntoggle"
                                        onClick={[Function]}
                                        role="presentation"
                                      >
                                        TCP
                                        <span
                                          className="caret"
                                        />
                                      </span>
                                    </OverlayDropdown>
                                  </ValueActions>
                                </Value>
                              </th>
                              <th
                                className="leftAligned"
                                colSpan={1}
                                key="nf_proto_name-UDP"
                              >
                                <Value
                                  field="nf_proto_name"
                                  queryId="deadbeef-23"
                                  render={[Function]}
                                  type={
                                    FieldType {
                                      "value": Immutable.Map {
                                        "type": "unknown",
                                        "properties": Immutable.Set [],
                                        "indexNames": Immutable.Set [],
                                      },
                                    }
                                  }
                                  value="UDP"
                                >
                                  <ValueActions
                                    element="UDP"
                                    field="nf_proto_name"
                                    menuContainer={<body />}
                                    queryId="deadbeef-23"
                                    type={
                                      FieldType {
                                        "value": Immutable.Map {
                                          "type": "unknown",
                                          "properties": Immutable.Set [],
                                          "indexNames": Immutable.Set [],
                                        },
                                      }
                                    }
                                    value="UDP"
                                  >
                                    <OverlayDropdown
                                      menuContainer={<body />}
                                      onToggle={[Function]}
                                      placement="right"
                                      show={false}
                                      toggle="UDP"
                                    >
                                      <span
                                        className="dropdowntoggle"
                                        onClick={[Function]}
                                        role="presentation"
                                      >
                                        UDP
                                        <span
                                          className="caret"
                                        />
                                      </span>
                                    </OverlayDropdown>
                                  </ValueActions>
                                </Value>
                              </th>
                            </tr>
                            <tr>
                              <th
                                className="leftAligned"
                                colSpan={1}
                                key="TCPcount()"
                              >
                                <Field
                                  disabled={false}
                                  menuContainer={<body />}
                                  name="count()"
                                  queryId="deadbeef-23"
                                  type={
                                    FieldType {
                                      "value": Immutable.Map {
                                        "type": "long",
                                        "properties": Immutable.Set [
                                          "numeric",
                                          "enumerable",
                                        ],
                                        "indexNames": Immutable.Set [],
                                      },
                                    }
                                  }
                                >
                                  <FieldActions
                                    disabled={false}
                                    element="count()"
                                    menuContainer={<body />}
                                    name="count()"
                                    queryId="deadbeef-23"
                                    type={
                                      FieldType {
                                        "value": Immutable.Map {
                                          "type": "long",
                                          "properties": Immutable.Set [
                                            "numeric",
                                            "enumerable",
                                          ],
                                          "indexNames": Immutable.Set [],
                                        },
                                      }
                                    }
                                  >
                                    <OverlayDropdown
                                      menuContainer={<body />}
                                      onToggle={[Function]}
                                      placement="right"
                                      show={false}
                                      toggle={
                                        <FieldActions__FieldElement
                                          active={false}
                                          disabled={false}
                                        >
                                          count()
                                        </FieldActions__FieldElement>
                                      }
                                    >
                                      <span
                                        className="dropdowntoggle"
                                        onClick={[Function]}
                                        role="presentation"
                                      >
                                        <FieldActions__FieldElement
                                          active={false}
                                          disabled={false}
                                        >
                                          <StyledComponent
                                            active={false}
                                            disabled={false}
                                            forwardedComponent={
                                              Object {
                                                "$$typeof": Symbol(react.forward_ref),
                                                "attrs": Array [
                                                  Object {
                                                    "className": "field-element",
                                                  },
                                                ],
                                                "componentStyle": ComponentStyle {
                                                  "componentId": "FieldActions__FieldElement-vd9gu3-0",
                                                  "isStatic": false,
                                                  "lastClassName": "bOaXSH",
                                                  "rules": Array [
                                                    [Function],
                                                  ],
                                                },
                                                "displayName": "FieldActions__FieldElement",
                                                "foldedComponentIds": Array [],
                                                "render": [Function],
                                                "styledComponentId": "FieldActions__FieldElement-vd9gu3-0",
                                                "target": "span",
                                                "toString": [Function],
                                                "warnTooManyClasses": [Function],
                                                "withComponent": [Function],
                                              }
                                            }
                                            forwardedRef={null}
                                          >
                                            <span
                                              className="FieldActions__FieldElement-vd9gu3-0 bOaXSH field-element"
                                              disabled={false}
                                            >
                                              count()
                                            </span>
                                          </StyledComponent>
                                        </FieldActions__FieldElement>
                                        <span
                                          className="caret"
                                        />
                                      </span>
                                    </OverlayDropdown>
                                  </FieldActions>
                                </Field>
                              </th>
                              <th
                                className="leftAligned"
                                colSpan={1}
                                key="UDPcount()"
                              >
                                <Field
                                  disabled={false}
                                  menuContainer={<body />}
                                  name="count()"
                                  queryId="deadbeef-23"
                                  type={
                                    FieldType {
                                      "value": Immutable.Map {
                                        "type": "long",
                                        "properties": Immutable.Set [
                                          "numeric",
                                          "enumerable",
                                        ],
                                        "indexNames": Immutable.Set [],
                                      },
                                    }
                                  }
                                >
                                  <FieldActions
                                    disabled={false}
                                    element="count()"
                                    menuContainer={<body />}
                                    name="count()"
                                    queryId="deadbeef-23"
                                    type={
                                      FieldType {
                                        "value": Immutable.Map {
                                          "type": "long",
                                          "properties": Immutable.Set [
                                            "numeric",
                                            "enumerable",
                                          ],
                                          "indexNames": Immutable.Set [],
                                        },
                                      }
                                    }
                                  >
                                    <OverlayDropdown
                                      menuContainer={<body />}
                                      onToggle={[Function]}
                                      placement="right"
                                      show={false}
                                      toggle={
                                        <FieldActions__FieldElement
                                          active={false}
                                          disabled={false}
                                        >
                                          count()
                                        </FieldActions__FieldElement>
                                      }
                                    >
                                      <span
                                        className="dropdowntoggle"
                                        onClick={[Function]}
                                        role="presentation"
                                      >
                                        <FieldActions__FieldElement
                                          active={false}
                                          disabled={false}
                                        >
                                          <StyledComponent
                                            active={false}
                                            disabled={false}
                                            forwardedComponent={
                                              Object {
                                                "$$typeof": Symbol(react.forward_ref),
                                                "attrs": Array [
                                                  Object {
                                                    "className": "field-element",
                                                  },
                                                ],
                                                "componentStyle": ComponentStyle {
                                                  "componentId": "FieldActions__FieldElement-vd9gu3-0",
                                                  "isStatic": false,
                                                  "lastClassName": "bOaXSH",
                                                  "rules": Array [
                                                    [Function],
                                                  ],
                                                },
                                                "displayName": "FieldActions__FieldElement",
                                                "foldedComponentIds": Array [],
                                                "render": [Function],
                                                "styledComponentId": "FieldActions__FieldElement-vd9gu3-0",
                                                "target": "span",
                                                "toString": [Function],
                                                "warnTooManyClasses": [Function],
                                                "withComponent": [Function],
                                              }
                                            }
                                            forwardedRef={null}
                                          >
                                            <span
                                              className="FieldActions__FieldElement-vd9gu3-0 bOaXSH field-element"
                                              disabled={false}
                                            >
                                              count()
                                            </span>
                                          </StyledComponent>
                                        </FieldActions__FieldElement>
                                        <span
                                          className="caret"
                                        />
                                      </span>
                                    </OverlayDropdown>
                                  </FieldActions>
                                </Field>
                              </th>
                            </tr>
                          </Headers>
                        </thead>
                        <DataTableEntry
                          columnPivotValues={
                            Array [
                              Array [
                                "TCP",
                              ],
                              Array [
                                "UDP",
                              ],
                            ]
                          }
                          columnPivots={
                            Array [
                              "nf_proto_name",
                            ]
                          }
                          currentView={
                            Object {
                              "activeQuery": "deadbeef-23",
                            }
                          }
                          fields={Immutable.OrderedSet []}
                          item={
                            Object {
                              "nf_proto_name": Object {
                                "TCP": Object {
                                  "count()": 239,
                                },
                                "UDP": Object {
                                  "count()": 226,
                                },
                              },
                            }
                          }
                          key="datatableentry-0"
                          series={
                            Array [
                              Object {
                                "config": Object {
                                  "name": null,
                                },
                                "function": "count()",
                              },
                            ]
                          }
                          types={Immutable.List []}
                          valuePath={Array []}
                        >
                          <tbody
                            className="message-group"
                          >
                            <tr
                              className="fields-row"
                            >
                              <td
                                key="deadbeef-23-count()=239-0"
                              >
                                <Provider
                                  value={
                                    Object {
                                      "valuePath": Array [
                                        Object {
                                          "nf_proto_name": "TCP",
                                        },
                                      ],
                                    }
                                  }
                                >
                                  <CustomHighlighting
                                    field="count()"
                                    value={239}
                                  >
                                    <Value
                                      field="count()"
                                      queryId="deadbeef-23"
                                      render={[Function]}
                                      type={
                                        FieldType {
                                          "value": Immutable.Map {
                                            "type": "long",
                                            "properties": Immutable.Set [
                                              "numeric",
                                              "enumerable",
                                            ],
                                            "indexNames": Immutable.Set [],
                                          },
                                        }
                                      }
                                      value={239}
                                    >
                                      <ValueActions
                                        element={
                                          <TypeSpecificValue
                                            field="count()"
                                            render={[Function]}
                                            type={
                                              FieldType {
                                                "value": Immutable.Map {
                                                  "type": "long",
                                                  "properties": Immutable.Set [
                                                    "numeric",
                                                    "enumerable",
                                                  ],
                                                  "indexNames": Immutable.Set [],
                                                },
                                              }
                                            }
                                            value={239}
                                          />
                                        }
                                        field="count()"
                                        menuContainer={<body />}
                                        queryId="deadbeef-23"
                                        type={
                                          FieldType {
                                            "value": Immutable.Map {
                                              "type": "long",
                                              "properties": Immutable.Set [
                                                "numeric",
                                                "enumerable",
                                              ],
                                              "indexNames": Immutable.Set [],
                                            },
                                          }
                                        }
                                        value={239}
                                      >
                                        <OverlayDropdown
                                          menuContainer={<body />}
                                          onToggle={[Function]}
                                          placement="right"
                                          show={false}
                                          toggle={
                                            <TypeSpecificValue
                                              field="count()"
                                              render={[Function]}
                                              type={
                                                FieldType {
                                                  "value": Immutable.Map {
                                                    "type": "long",
                                                    "properties": Immutable.Set [
                                                      "numeric",
                                                      "enumerable",
                                                    ],
                                                    "indexNames": Immutable.Set [],
                                                  },
                                                }
                                              }
                                              value={239}
                                            />
                                          }
                                        >
                                          <span
                                            className="dropdowntoggle"
                                            onClick={[Function]}
                                            role="presentation"
                                          >
                                            <TypeSpecificValue
                                              field="count()"
                                              render={[Function]}
                                              type={
                                                FieldType {
                                                  "value": Immutable.Map {
                                                    "type": "long",
                                                    "properties": Immutable.Set [
                                                      "numeric",
                                                      "enumerable",
                                                    ],
                                                    "indexNames": Immutable.Set [],
                                                  },
                                                }
                                              }
                                              value={239}
                                            >
                                              <Component
                                                field="count()"
                                                type={
                                                  FieldType {
                                                    "value": Immutable.Map {
                                                      "type": "long",
                                                      "properties": Immutable.Set [
                                                        "numeric",
                                                        "enumerable",
                                                      ],
                                                      "indexNames": Immutable.Set [],
                                                    },
                                                  }
                                                }
                                                value="239"
                                              >
                                                <DecoratedValue
                                                  field="count()"
                                                  type={
                                                    FieldType {
                                                      "value": Immutable.Map {
                                                        "type": "long",
                                                        "properties": Immutable.Set [
                                                          "numeric",
                                                          "enumerable",
                                                        ],
                                                        "indexNames": Immutable.Set [],
                                                      },
                                                    }
                                                  }
                                                  value="239"
                                                >
                                                  <Component
                                                    field="count()"
                                                    type={
                                                      FieldType {
                                                        "value": Immutable.Map {
                                                          "type": "long",
                                                          "properties": Immutable.Set [
                                                            "numeric",
                                                            "enumerable",
                                                          ],
                                                          "indexNames": Immutable.Set [],
                                                        },
                                                      }
                                                    }
                                                    value="239"
                                                  >
                                                    <Highlight
                                                      field="count()"
                                                      type={
                                                        FieldType {
                                                          "value": Immutable.Map {
                                                            "type": "long",
                                                            "properties": Immutable.Set [
                                                              "numeric",
                                                              "enumerable",
                                                            ],
                                                            "indexNames": Immutable.Set [],
                                                          },
                                                        }
                                                      }
                                                      value="239"
                                                    >
                                                      <PossiblyHighlight
                                                        color="#ffec3d"
                                                        field="count()"
                                                        highlightRanges={Object {}}
                                                        value="239"
                                                      >
                                                        239
                                                      </PossiblyHighlight>
                                                    </Highlight>
                                                  </Component>
                                                </DecoratedValue>
                                              </Component>
                                            </TypeSpecificValue>
                                            <span
                                              className="caret"
                                            />
                                          </span>
                                        </OverlayDropdown>
                                      </ValueActions>
                                    </Value>
                                  </CustomHighlighting>
                                </Provider>
                              </td>
                              <td
                                key="deadbeef-23-count()=226-1"
                              >
                                <Provider
                                  value={
                                    Object {
                                      "valuePath": Array [
                                        Object {
                                          "nf_proto_name": "UDP",
                                        },
                                      ],
                                    }
                                  }
                                >
                                  <CustomHighlighting
                                    field="count()"
                                    value={226}
                                  >
                                    <Value
                                      field="count()"
                                      queryId="deadbeef-23"
                                      render={[Function]}
                                      type={
                                        FieldType {
                                          "value": Immutable.Map {
                                            "type": "long",
                                            "properties": Immutable.Set [
                                              "numeric",
                                              "enumerable",
                                            ],
                                            "indexNames": Immutable.Set [],
                                          },
                                        }
                                      }
                                      value={226}
                                    >
                                      <ValueActions
                                        element={
                                          <TypeSpecificValue
                                            field="count()"
                                            render={[Function]}
                                            type={
                                              FieldType {
                                                "value": Immutable.Map {
                                                  "type": "long",
                                                  "properties": Immutable.Set [
                                                    "numeric",
                                                    "enumerable",
                                                  ],
                                                  "indexNames": Immutable.Set [],
                                                },
                                              }
                                            }
                                            value={226}
                                          />
                                        }
                                        field="count()"
                                        menuContainer={<body />}
                                        queryId="deadbeef-23"
                                        type={
                                          FieldType {
                                            "value": Immutable.Map {
                                              "type": "long",
                                              "properties": Immutable.Set [
                                                "numeric",
                                                "enumerable",
                                              ],
                                              "indexNames": Immutable.Set [],
                                            },
                                          }
                                        }
                                        value={226}
                                      >
                                        <OverlayDropdown
                                          menuContainer={<body />}
                                          onToggle={[Function]}
                                          placement="right"
                                          show={false}
                                          toggle={
                                            <TypeSpecificValue
                                              field="count()"
                                              render={[Function]}
                                              type={
                                                FieldType {
                                                  "value": Immutable.Map {
                                                    "type": "long",
                                                    "properties": Immutable.Set [
                                                      "numeric",
                                                      "enumerable",
                                                    ],
                                                    "indexNames": Immutable.Set [],
                                                  },
                                                }
                                              }
                                              value={226}
                                            />
                                          }
                                        >
                                          <span
                                            className="dropdowntoggle"
                                            onClick={[Function]}
                                            role="presentation"
                                          >
                                            <TypeSpecificValue
                                              field="count()"
                                              render={[Function]}
                                              type={
                                                FieldType {
                                                  "value": Immutable.Map {
                                                    "type": "long",
                                                    "properties": Immutable.Set [
                                                      "numeric",
                                                      "enumerable",
                                                    ],
                                                    "indexNames": Immutable.Set [],
                                                  },
                                                }
                                              }
                                              value={226}
                                            >
                                              <Component
                                                field="count()"
                                                type={
                                                  FieldType {
                                                    "value": Immutable.Map {
                                                      "type": "long",
                                                      "properties": Immutable.Set [
                                                        "numeric",
                                                        "enumerable",
                                                      ],
                                                      "indexNames": Immutable.Set [],
                                                    },
                                                  }
                                                }
                                                value="226"
                                              >
                                                <DecoratedValue
                                                  field="count()"
                                                  type={
                                                    FieldType {
                                                      "value": Immutable.Map {
                                                        "type": "long",
                                                        "properties": Immutable.Set [
                                                          "numeric",
                                                          "enumerable",
                                                        ],
                                                        "indexNames": Immutable.Set [],
                                                      },
                                                    }
                                                  }
                                                  value="226"
                                                >
                                                  <Component
                                                    field="count()"
                                                    type={
                                                      FieldType {
                                                        "value": Immutable.Map {
                                                          "type": "long",
                                                          "properties": Immutable.Set [
                                                            "numeric",
                                                            "enumerable",
                                                          ],
                                                          "indexNames": Immutable.Set [],
                                                        },
                                                      }
                                                    }
                                                    value="226"
                                                  >
                                                    <Highlight
                                                      field="count()"
                                                      type={
                                                        FieldType {
                                                          "value": Immutable.Map {
                                                            "type": "long",
                                                            "properties": Immutable.Set [
                                                              "numeric",
                                                              "enumerable",
                                                            ],
                                                            "indexNames": Immutable.Set [],
                                                          },
                                                        }
                                                      }
                                                      value="226"
                                                    >
                                                      <PossiblyHighlight
                                                        color="#ffec3d"
                                                        field="count()"
                                                        highlightRanges={Object {}}
                                                        value="226"
                                                      >
                                                        226
                                                      </PossiblyHighlight>
                                                    </Highlight>
                                                  </Component>
                                                </DecoratedValue>
                                              </Component>
                                            </TypeSpecificValue>
                                            <span
                                              className="caret"
                                            />
                                          </span>
                                        </OverlayDropdown>
                                      </ValueActions>
                                    </Value>
                                  </CustomHighlighting>
                                </Provider>
                              </td>
                            </tr>
                          </tbody>
                        </DataTableEntry>
                      </table>
                    </Table>
                  </StyledComponent>
                </MessagesTable__StyledTable>
              </div>
            </StyledComponent>
          </MessagesTable__MessagesContainer>
        </MessagesTable>
      </div>
    </div>
  </DataTable>
</ConnectStoresWrapper[DataTable] stores=currentView>
`;

exports[`DataTable should render with empty data 1`] = `
<ConnectStoresWrapper[DataTable] stores=currentView
  config={
    Object {
      "column_pivots": Array [],
      "event_annotation": false,
      "formatting_settings": undefined,
      "rollup": true,
      "row_pivots": Array [],
      "series": Array [],
      "sort": Array [],
      "visualization": "table",
      "visualization_config": undefined,
    }
  }
  currentView={
    Object {
      "activeQuery": "deadbeef-23",
    }
  }
  data={Object {}}
  effectiveTimerange={
    Object {
      "from": "2020-01-10T13:23:42.000Z",
      "to": "2020-01-10T14:23:42.000Z",
      "type": "absolute",
    }
  }
  fields={Immutable.List []}
  height={200}
  onChange={[Function]}
  toggleEdit={[Function]}
  width={300}
>
  <DataTable
    config={
      Object {
        "column_pivots": Array [],
        "event_annotation": false,
        "formatting_settings": undefined,
        "rollup": true,
        "row_pivots": Array [],
        "series": Array [],
        "sort": Array [],
        "visualization": "table",
        "visualization_config": undefined,
      }
    }
    currentView={
      Object {
        "activeQuery": "deadbeef-23",
      }
    }
    data={Object {}}
    effectiveTimerange={
      Object {
        "from": "2020-01-10T13:23:42.000Z",
        "to": "2020-01-10T14:23:42.000Z",
        "type": "absolute",
      }
    }
    fields={Immutable.List []}
    height={200}
    onChange={[Function]}
    toggleEdit={[Function]}
    width={300}
  >
    <div
      className="container"
    >
      <div
        className="scrollContainer"
      >
        <MessagesTable>
          <MessagesTable__MessagesContainer>
            <StyledComponent
              forwardedComponent={
                Object {
                  "$$typeof": Symbol(react.forward_ref),
                  "attrs": Array [],
                  "componentStyle": ComponentStyle {
                    "componentId": "MessagesTable__MessagesContainer-ptthov-0",
                    "isStatic": false,
                    "lastClassName": "fIuwjJ",
                    "rules": Array [
                      "padding-right:13px;width:100%;",
                    ],
                  },
                  "displayName": "MessagesTable__MessagesContainer",
                  "foldedComponentIds": Array [],
                  "render": [Function],
                  "styledComponentId": "MessagesTable__MessagesContainer-ptthov-0",
                  "target": "div",
                  "toString": [Function],
                  "warnTooManyClasses": [Function],
                  "withComponent": [Function],
                }
              }
              forwardedRef={null}
            >
              <div
                className="MessagesTable__MessagesContainer-ptthov-0 fIuwjJ"
              >
                <MessagesTable__StyledTable
                  condensed={true}
                >
                  <StyledComponent
                    condensed={true}
                    forwardedComponent={
                      Object {
                        "$$typeof": Symbol(react.forward_ref),
                        "attrs": Array [],
                        "componentStyle": ComponentStyle {
                          "componentId": "MessagesTable__StyledTable-ptthov-1",
                          "isStatic": false,
<<<<<<< HEAD
                          "lastClassName": "ikYgwC",
=======
                          "lastClassName": "blgxUT",
>>>>>>> cd01bd9d
                          "rules": Array [
                            [Function],
                            [Function],
                          ],
                        },
                        "displayName": "MessagesTable__StyledTable",
                        "foldedComponentIds": Array [
                          "Table-ztr4bi-0",
                        ],
                        "render": [Function],
                        "styledComponentId": "MessagesTable__StyledTable-ptthov-1",
                        "target": [Function],
                        "toString": [Function],
                        "warnTooManyClasses": [Function],
                        "withComponent": [Function],
                      }
                    }
                    forwardedRef={null}
                  >
                    <Table
                      bordered={false}
                      bsClass="table"
<<<<<<< HEAD
                      className="Table-ztr4bi-0 MessagesTable__StyledTable-ptthov-1 ikYgwC"
=======
                      className="Table-ztr4bi-0 MessagesTable__StyledTable-ptthov-1 blgxUT"
>>>>>>> cd01bd9d
                      condensed={true}
                      hover={false}
                      responsive={false}
                      striped={false}
                    >
                      <table
<<<<<<< HEAD
                        className="Table-ztr4bi-0 MessagesTable__StyledTable-ptthov-1 ikYgwC table table-condensed"
=======
                        className="Table-ztr4bi-0 MessagesTable__StyledTable-ptthov-1 blgxUT table table-condensed"
>>>>>>> cd01bd9d
                      >
                        <thead>
                          <Headers
                            activeQuery="deadbeef-23"
                            actualColumnPivotFields={Array []}
                            columnPivots={Array []}
                            fields={Immutable.List []}
                            rollup={true}
                            rowPivots={Array []}
                            series={Array []}
                          >
                            <tr />
                          </Headers>
                        </thead>
                      </table>
                    </Table>
                  </StyledComponent>
                </MessagesTable__StyledTable>
              </div>
            </StyledComponent>
          </MessagesTable__MessagesContainer>
        </MessagesTable>
      </div>
    </div>
  </DataTable>
</ConnectStoresWrapper[DataTable] stores=currentView>
`;

exports[`DataTable should render with filled data with rollup 1`] = `
<ConnectStoresWrapper[DataTable] stores=currentView
  config={
    Object {
      "column_pivots": Array [
        Object {
          "config": Object {
            "limit": 15,
          },
          "field": "source",
          "type": "values",
        },
      ],
      "event_annotation": false,
      "formatting_settings": undefined,
      "rollup": true,
      "row_pivots": Array [
        Object {
          "config": Object {
            "interval": "auto",
          },
          "field": "timestamp",
          "type": "time",
        },
      ],
      "series": Array [
        Object {
          "config": Object {
            "name": null,
          },
          "function": "count()",
        },
      ],
      "sort": Array [],
      "visualization": "table",
      "visualization_config": undefined,
    }
  }
  currentView={
    Object {
      "activeQuery": "deadbeef-23",
    }
  }
  data={
    Object {
      "chart": Array [
        Object {
          "key": Array [
            "2018-10-04T09:43:50.000Z",
          ],
          "source": "leaf",
          "values": Array [
            Object {
              "key": Array [
                "hulud.net",
                "count()",
              ],
              "rollup": false,
              "source": "col-leaf",
              "value": 408,
            },
            Object {
              "key": Array [
                "count()",
              ],
              "rollup": true,
              "source": "row-leaf",
              "value": 408,
            },
          ],
        },
      ],
    }
  }
  effectiveTimerange={
    Object {
      "from": "2020-01-10T13:23:42.000Z",
      "to": "2020-01-10T14:23:42.000Z",
      "type": "absolute",
    }
  }
  fields={Immutable.List []}
  height={200}
  onChange={[Function]}
  toggleEdit={[Function]}
  width={300}
>
  <DataTable
    config={
      Object {
        "column_pivots": Array [
          Object {
            "config": Object {
              "limit": 15,
            },
            "field": "source",
            "type": "values",
          },
        ],
        "event_annotation": false,
        "formatting_settings": undefined,
        "rollup": true,
        "row_pivots": Array [
          Object {
            "config": Object {
              "interval": "auto",
            },
            "field": "timestamp",
            "type": "time",
          },
        ],
        "series": Array [
          Object {
            "config": Object {
              "name": null,
            },
            "function": "count()",
          },
        ],
        "sort": Array [],
        "visualization": "table",
        "visualization_config": undefined,
      }
    }
    currentView={
      Object {
        "activeQuery": "deadbeef-23",
      }
    }
    data={
      Object {
        "chart": Array [
          Object {
            "key": Array [
              "2018-10-04T09:43:50.000Z",
            ],
            "source": "leaf",
            "values": Array [
              Object {
                "key": Array [
                  "hulud.net",
                  "count()",
                ],
                "rollup": false,
                "source": "col-leaf",
                "value": 408,
              },
              Object {
                "key": Array [
                  "count()",
                ],
                "rollup": true,
                "source": "row-leaf",
                "value": 408,
              },
            ],
          },
        ],
      }
    }
    effectiveTimerange={
      Object {
        "from": "2020-01-10T13:23:42.000Z",
        "to": "2020-01-10T14:23:42.000Z",
        "type": "absolute",
      }
    }
    fields={Immutable.List []}
    height={200}
    onChange={[Function]}
    toggleEdit={[Function]}
    width={300}
  >
    <div
      className="container"
    >
      <div
        className="scrollContainer"
      >
        <MessagesTable>
          <MessagesTable__MessagesContainer>
            <StyledComponent
              forwardedComponent={
                Object {
                  "$$typeof": Symbol(react.forward_ref),
                  "attrs": Array [],
                  "componentStyle": ComponentStyle {
                    "componentId": "MessagesTable__MessagesContainer-ptthov-0",
                    "isStatic": false,
                    "lastClassName": "fIuwjJ",
                    "rules": Array [
                      "padding-right:13px;width:100%;",
                    ],
                  },
                  "displayName": "MessagesTable__MessagesContainer",
                  "foldedComponentIds": Array [],
                  "render": [Function],
                  "styledComponentId": "MessagesTable__MessagesContainer-ptthov-0",
                  "target": "div",
                  "toString": [Function],
                  "warnTooManyClasses": [Function],
                  "withComponent": [Function],
                }
              }
              forwardedRef={null}
            >
              <div
                className="MessagesTable__MessagesContainer-ptthov-0 fIuwjJ"
              >
                <MessagesTable__StyledTable
                  condensed={true}
                >
                  <StyledComponent
                    condensed={true}
                    forwardedComponent={
                      Object {
                        "$$typeof": Symbol(react.forward_ref),
                        "attrs": Array [],
                        "componentStyle": ComponentStyle {
                          "componentId": "MessagesTable__StyledTable-ptthov-1",
                          "isStatic": false,
<<<<<<< HEAD
                          "lastClassName": "ikYgwC",
=======
                          "lastClassName": "blgxUT",
>>>>>>> cd01bd9d
                          "rules": Array [
                            [Function],
                            [Function],
                          ],
                        },
                        "displayName": "MessagesTable__StyledTable",
                        "foldedComponentIds": Array [
                          "Table-ztr4bi-0",
                        ],
                        "render": [Function],
                        "styledComponentId": "MessagesTable__StyledTable-ptthov-1",
                        "target": [Function],
                        "toString": [Function],
                        "warnTooManyClasses": [Function],
                        "withComponent": [Function],
                      }
                    }
                    forwardedRef={null}
                  >
                    <Table
                      bordered={false}
                      bsClass="table"
<<<<<<< HEAD
                      className="Table-ztr4bi-0 MessagesTable__StyledTable-ptthov-1 ikYgwC"
=======
                      className="Table-ztr4bi-0 MessagesTable__StyledTable-ptthov-1 blgxUT"
>>>>>>> cd01bd9d
                      condensed={true}
                      hover={false}
                      responsive={false}
                      striped={false}
                    >
                      <table
<<<<<<< HEAD
                        className="Table-ztr4bi-0 MessagesTable__StyledTable-ptthov-1 ikYgwC table table-condensed"
=======
                        className="Table-ztr4bi-0 MessagesTable__StyledTable-ptthov-1 blgxUT table table-condensed"
>>>>>>> cd01bd9d
                      >
                        <thead>
                          <Headers
                            activeQuery="deadbeef-23"
                            actualColumnPivotFields={
                              Array [
                                Array [
                                  "hulud.net",
                                ],
                              ]
                            }
                            columnPivots={
                              Array [
                                Object {
                                  "config": Object {
                                    "limit": 15,
                                  },
                                  "field": "source",
                                  "type": "values",
                                },
                              ]
                            }
                            fields={Immutable.List []}
                            rollup={true}
                            rowPivots={
                              Array [
                                Object {
                                  "config": Object {
                                    "interval": "auto",
                                  },
                                  "field": "timestamp",
                                  "type": "time",
                                },
                              ]
                            }
                            series={
                              Array [
                                Object {
                                  "config": Object {
                                    "name": null,
                                  },
                                  "function": "count()",
                                },
                              ]
                            }
                          >
                            <tr
                              key="header-table-row-source"
                            >
                              <th
                                className="leftAligned"
                                colSpan={2}
                                key="spacer-1"
                              />
                              <th
                                className="leftAligned"
                                colSpan={1}
                                key="source-hulud.net"
                              >
                                <Value
                                  field="source"
                                  queryId="deadbeef-23"
                                  render={[Function]}
                                  type={
                                    FieldType {
                                      "value": Immutable.Map {
                                        "type": "unknown",
                                        "properties": Immutable.Set [],
                                        "indexNames": Immutable.Set [],
                                      },
                                    }
                                  }
                                  value="hulud.net"
                                >
                                  <ValueActions
                                    element="hulud.net"
                                    field="source"
                                    menuContainer={<body />}
                                    queryId="deadbeef-23"
                                    type={
                                      FieldType {
                                        "value": Immutable.Map {
                                          "type": "unknown",
                                          "properties": Immutable.Set [],
                                          "indexNames": Immutable.Set [],
                                        },
                                      }
                                    }
                                    value="hulud.net"
                                  >
                                    <OverlayDropdown
                                      menuContainer={<body />}
                                      onToggle={[Function]}
                                      placement="right"
                                      show={false}
                                      toggle="hulud.net"
                                    >
                                      <span
                                        className="dropdowntoggle"
                                        onClick={[Function]}
                                        role="presentation"
                                      >
                                        hulud.net
                                        <span
                                          className="caret"
                                        />
                                      </span>
                                    </OverlayDropdown>
                                  </ValueActions>
                                </Value>
                              </th>
                            </tr>
                            <tr>
                              <th
                                className="leftAligned"
                                colSpan={1}
                                key="timestamp"
                              >
                                <Field
                                  disabled={false}
                                  menuContainer={<body />}
                                  name="timestamp"
                                  queryId="deadbeef-23"
                                  type={
                                    FieldType {
                                      "value": Immutable.Map {
                                        "type": "unknown",
                                        "properties": Immutable.Set [],
                                        "indexNames": Immutable.Set [],
                                      },
                                    }
                                  }
                                >
                                  <FieldActions
                                    disabled={false}
                                    element="timestamp"
                                    menuContainer={<body />}
                                    name="timestamp"
                                    queryId="deadbeef-23"
                                    type={
                                      FieldType {
                                        "value": Immutable.Map {
                                          "type": "unknown",
                                          "properties": Immutable.Set [],
                                          "indexNames": Immutable.Set [],
                                        },
                                      }
                                    }
                                  >
                                    <OverlayDropdown
                                      menuContainer={<body />}
                                      onToggle={[Function]}
                                      placement="right"
                                      show={false}
                                      toggle={
                                        <FieldActions__FieldElement
                                          active={false}
                                          disabled={false}
                                        >
                                          timestamp
                                        </FieldActions__FieldElement>
                                      }
                                    >
                                      <span
                                        className="dropdowntoggle"
                                        onClick={[Function]}
                                        role="presentation"
                                      >
                                        <FieldActions__FieldElement
                                          active={false}
                                          disabled={false}
                                        >
                                          <StyledComponent
                                            active={false}
                                            disabled={false}
                                            forwardedComponent={
                                              Object {
                                                "$$typeof": Symbol(react.forward_ref),
                                                "attrs": Array [
                                                  Object {
                                                    "className": "field-element",
                                                  },
                                                ],
                                                "componentStyle": ComponentStyle {
                                                  "componentId": "FieldActions__FieldElement-vd9gu3-0",
                                                  "isStatic": false,
                                                  "lastClassName": "bOaXSH",
                                                  "rules": Array [
                                                    [Function],
                                                  ],
                                                },
                                                "displayName": "FieldActions__FieldElement",
                                                "foldedComponentIds": Array [],
                                                "render": [Function],
                                                "styledComponentId": "FieldActions__FieldElement-vd9gu3-0",
                                                "target": "span",
                                                "toString": [Function],
                                                "warnTooManyClasses": [Function],
                                                "withComponent": [Function],
                                              }
                                            }
                                            forwardedRef={null}
                                          >
                                            <span
                                              className="FieldActions__FieldElement-vd9gu3-0 bOaXSH field-element"
                                              disabled={false}
                                            >
                                              timestamp
                                            </span>
                                          </StyledComponent>
                                        </FieldActions__FieldElement>
                                        <span
                                          className="caret"
                                        />
                                      </span>
                                    </OverlayDropdown>
                                  </FieldActions>
                                </Field>
                              </th>
                              <th
                                className="leftAligned"
                                colSpan={1}
                                key="count()"
                              >
                                <Field
                                  disabled={false}
                                  menuContainer={<body />}
                                  name="count()"
                                  queryId="deadbeef-23"
                                  type={
                                    FieldType {
                                      "value": Immutable.Map {
                                        "type": "long",
                                        "properties": Immutable.Set [
                                          "numeric",
                                          "enumerable",
                                        ],
                                        "indexNames": Immutable.Set [],
                                      },
                                    }
                                  }
                                >
                                  <FieldActions
                                    disabled={false}
                                    element="count()"
                                    menuContainer={<body />}
                                    name="count()"
                                    queryId="deadbeef-23"
                                    type={
                                      FieldType {
                                        "value": Immutable.Map {
                                          "type": "long",
                                          "properties": Immutable.Set [
                                            "numeric",
                                            "enumerable",
                                          ],
                                          "indexNames": Immutable.Set [],
                                        },
                                      }
                                    }
                                  >
                                    <OverlayDropdown
                                      menuContainer={<body />}
                                      onToggle={[Function]}
                                      placement="right"
                                      show={false}
                                      toggle={
                                        <FieldActions__FieldElement
                                          active={false}
                                          disabled={false}
                                        >
                                          count()
                                        </FieldActions__FieldElement>
                                      }
                                    >
                                      <span
                                        className="dropdowntoggle"
                                        onClick={[Function]}
                                        role="presentation"
                                      >
                                        <FieldActions__FieldElement
                                          active={false}
                                          disabled={false}
                                        >
                                          <StyledComponent
                                            active={false}
                                            disabled={false}
                                            forwardedComponent={
                                              Object {
                                                "$$typeof": Symbol(react.forward_ref),
                                                "attrs": Array [
                                                  Object {
                                                    "className": "field-element",
                                                  },
                                                ],
                                                "componentStyle": ComponentStyle {
                                                  "componentId": "FieldActions__FieldElement-vd9gu3-0",
                                                  "isStatic": false,
                                                  "lastClassName": "bOaXSH",
                                                  "rules": Array [
                                                    [Function],
                                                  ],
                                                },
                                                "displayName": "FieldActions__FieldElement",
                                                "foldedComponentIds": Array [],
                                                "render": [Function],
                                                "styledComponentId": "FieldActions__FieldElement-vd9gu3-0",
                                                "target": "span",
                                                "toString": [Function],
                                                "warnTooManyClasses": [Function],
                                                "withComponent": [Function],
                                              }
                                            }
                                            forwardedRef={null}
                                          >
                                            <span
                                              className="FieldActions__FieldElement-vd9gu3-0 bOaXSH field-element"
                                              disabled={false}
                                            >
                                              count()
                                            </span>
                                          </StyledComponent>
                                        </FieldActions__FieldElement>
                                        <span
                                          className="caret"
                                        />
                                      </span>
                                    </OverlayDropdown>
                                  </FieldActions>
                                </Field>
                              </th>
                              <th
                                className="leftAligned"
                                colSpan={1}
                                key="hulud.netcount()"
                              >
                                <Field
                                  disabled={false}
                                  menuContainer={<body />}
                                  name="count()"
                                  queryId="deadbeef-23"
                                  type={
                                    FieldType {
                                      "value": Immutable.Map {
                                        "type": "long",
                                        "properties": Immutable.Set [
                                          "numeric",
                                          "enumerable",
                                        ],
                                        "indexNames": Immutable.Set [],
                                      },
                                    }
                                  }
                                >
                                  <FieldActions
                                    disabled={false}
                                    element="count()"
                                    menuContainer={<body />}
                                    name="count()"
                                    queryId="deadbeef-23"
                                    type={
                                      FieldType {
                                        "value": Immutable.Map {
                                          "type": "long",
                                          "properties": Immutable.Set [
                                            "numeric",
                                            "enumerable",
                                          ],
                                          "indexNames": Immutable.Set [],
                                        },
                                      }
                                    }
                                  >
                                    <OverlayDropdown
                                      menuContainer={<body />}
                                      onToggle={[Function]}
                                      placement="right"
                                      show={false}
                                      toggle={
                                        <FieldActions__FieldElement
                                          active={false}
                                          disabled={false}
                                        >
                                          count()
                                        </FieldActions__FieldElement>
                                      }
                                    >
                                      <span
                                        className="dropdowntoggle"
                                        onClick={[Function]}
                                        role="presentation"
                                      >
                                        <FieldActions__FieldElement
                                          active={false}
                                          disabled={false}
                                        >
                                          <StyledComponent
                                            active={false}
                                            disabled={false}
                                            forwardedComponent={
                                              Object {
                                                "$$typeof": Symbol(react.forward_ref),
                                                "attrs": Array [
                                                  Object {
                                                    "className": "field-element",
                                                  },
                                                ],
                                                "componentStyle": ComponentStyle {
                                                  "componentId": "FieldActions__FieldElement-vd9gu3-0",
                                                  "isStatic": false,
                                                  "lastClassName": "bOaXSH",
                                                  "rules": Array [
                                                    [Function],
                                                  ],
                                                },
                                                "displayName": "FieldActions__FieldElement",
                                                "foldedComponentIds": Array [],
                                                "render": [Function],
                                                "styledComponentId": "FieldActions__FieldElement-vd9gu3-0",
                                                "target": "span",
                                                "toString": [Function],
                                                "warnTooManyClasses": [Function],
                                                "withComponent": [Function],
                                              }
                                            }
                                            forwardedRef={null}
                                          >
                                            <span
                                              className="FieldActions__FieldElement-vd9gu3-0 bOaXSH field-element"
                                              disabled={false}
                                            >
                                              count()
                                            </span>
                                          </StyledComponent>
                                        </FieldActions__FieldElement>
                                        <span
                                          className="caret"
                                        />
                                      </span>
                                    </OverlayDropdown>
                                  </FieldActions>
                                </Field>
                              </th>
                            </tr>
                          </Headers>
                        </thead>
                        <DataTableEntry
                          columnPivotValues={
                            Array [
                              Array [
                                "hulud.net",
                              ],
                            ]
                          }
                          columnPivots={
                            Array [
                              "source",
                            ]
                          }
                          currentView={
                            Object {
                              "activeQuery": "deadbeef-23",
                            }
                          }
                          fields={
                            Immutable.OrderedSet [
                              "timestamp",
                              "count()",
                            ]
                          }
                          item={
                            Object {
                              "count()": 408,
                              "source": Object {
                                "hulud.net": Object {
                                  "count()": 408,
                                },
                              },
                              "timestamp": "2018-10-04T09:43:50.000Z",
                            }
                          }
                          key="datatableentry-0"
                          series={
                            Array [
                              Object {
                                "config": Object {
                                  "name": null,
                                },
                                "function": "count()",
                              },
                            ]
                          }
                          types={Immutable.List []}
                          valuePath={
                            Array [
                              Object {
                                "timestamp": "2018-10-04T09:43:50.000Z",
                              },
                            ]
                          }
                        >
                          <tbody
                            className="message-group"
                          >
                            <tr
                              className="fields-row"
                            >
                              <td
                                key="deadbeef-23-timestamp=2018-10-04T09:43:50.000Z-0"
                              >
                                <Provider
                                  value={
                                    Object {
                                      "valuePath": Array [
                                        Object {
                                          "timestamp": "2018-10-04T09:43:50.000Z",
                                        },
                                      ],
                                    }
                                  }
                                >
                                  <CustomHighlighting
                                    field="timestamp"
                                    value="2018-10-04T09:43:50.000Z"
                                  >
                                    <Value
                                      field="timestamp"
                                      queryId="deadbeef-23"
                                      render={[Function]}
                                      type={
                                        FieldType {
                                          "value": Immutable.Map {
                                            "type": "unknown",
                                            "properties": Immutable.Set [],
                                            "indexNames": Immutable.Set [],
                                          },
                                        }
                                      }
                                      value="2018-10-04T09:43:50.000Z"
                                    >
                                      <ValueActions
                                        element={
                                          <TypeSpecificValue
                                            field="timestamp"
                                            render={[Function]}
                                            type={
                                              FieldType {
                                                "value": Immutable.Map {
                                                  "type": "unknown",
                                                  "properties": Immutable.Set [],
                                                  "indexNames": Immutable.Set [],
                                                },
                                              }
                                            }
                                            value="2018-10-04T09:43:50.000Z"
                                          />
                                        }
                                        field="timestamp"
                                        menuContainer={<body />}
                                        queryId="deadbeef-23"
                                        type={
                                          FieldType {
                                            "value": Immutable.Map {
                                              "type": "unknown",
                                              "properties": Immutable.Set [],
                                              "indexNames": Immutable.Set [],
                                            },
                                          }
                                        }
                                        value="2018-10-04T09:43:50.000Z"
                                      >
                                        <OverlayDropdown
                                          menuContainer={<body />}
                                          onToggle={[Function]}
                                          placement="right"
                                          show={false}
                                          toggle={
                                            <TypeSpecificValue
                                              field="timestamp"
                                              render={[Function]}
                                              type={
                                                FieldType {
                                                  "value": Immutable.Map {
                                                    "type": "unknown",
                                                    "properties": Immutable.Set [],
                                                    "indexNames": Immutable.Set [],
                                                  },
                                                }
                                              }
                                              value="2018-10-04T09:43:50.000Z"
                                            />
                                          }
                                        >
                                          <span
                                            className="dropdowntoggle"
                                            onClick={[Function]}
                                            role="presentation"
                                          >
                                            <TypeSpecificValue
                                              field="timestamp"
                                              render={[Function]}
                                              type={
                                                FieldType {
                                                  "value": Immutable.Map {
                                                    "type": "unknown",
                                                    "properties": Immutable.Set [],
                                                    "indexNames": Immutable.Set [],
                                                  },
                                                }
                                              }
                                              value="2018-10-04T09:43:50.000Z"
                                            >
                                              <Component
                                                field="timestamp"
                                                type={
                                                  FieldType {
                                                    "value": Immutable.Map {
                                                      "type": "unknown",
                                                      "properties": Immutable.Set [],
                                                      "indexNames": Immutable.Set [],
                                                    },
                                                  }
                                                }
                                                value="2018-10-04T09:43:50.000Z"
                                              >
                                                <DecoratedValue
                                                  field="timestamp"
                                                  type={
                                                    FieldType {
                                                      "value": Immutable.Map {
                                                        "type": "unknown",
                                                        "properties": Immutable.Set [],
                                                        "indexNames": Immutable.Set [],
                                                      },
                                                    }
                                                  }
                                                  value="2018-10-04T09:43:50.000Z"
                                                >
                                                  <Component
                                                    field="timestamp"
                                                    type={
                                                      FieldType {
                                                        "value": Immutable.Map {
                                                          "type": "unknown",
                                                          "properties": Immutable.Set [],
                                                          "indexNames": Immutable.Set [],
                                                        },
                                                      }
                                                    }
                                                    value="2018-10-04T09:43:50.000Z"
                                                  >
                                                    <Highlight
                                                      field="timestamp"
                                                      type={
                                                        FieldType {
                                                          "value": Immutable.Map {
                                                            "type": "unknown",
                                                            "properties": Immutable.Set [],
                                                            "indexNames": Immutable.Set [],
                                                          },
                                                        }
                                                      }
                                                      value="2018-10-04T09:43:50.000Z"
                                                    >
                                                      <PossiblyHighlight
                                                        color="#ffec3d"
                                                        field="timestamp"
                                                        highlightRanges={Object {}}
                                                        value="2018-10-04T09:43:50.000Z"
                                                      >
                                                        2018-10-04T09:43:50.000Z
                                                      </PossiblyHighlight>
                                                    </Highlight>
                                                  </Component>
                                                </DecoratedValue>
                                              </Component>
                                            </TypeSpecificValue>
                                            <span
                                              className="caret"
                                            />
                                          </span>
                                        </OverlayDropdown>
                                      </ValueActions>
                                    </Value>
                                  </CustomHighlighting>
                                </Provider>
                              </td>
                              <td
                                key="deadbeef-23-count()=408-1"
                              >
                                <Provider
                                  value={
                                    Object {
                                      "valuePath": Array [
                                        Object {
                                          "timestamp": "2018-10-04T09:43:50.000Z",
                                        },
                                      ],
                                    }
                                  }
                                >
                                  <CustomHighlighting
                                    field="count()"
                                    value={408}
                                  >
                                    <Value
                                      field="count()"
                                      queryId="deadbeef-23"
                                      render={[Function]}
                                      type={
                                        FieldType {
                                          "value": Immutable.Map {
                                            "type": "long",
                                            "properties": Immutable.Set [
                                              "numeric",
                                              "enumerable",
                                            ],
                                            "indexNames": Immutable.Set [],
                                          },
                                        }
                                      }
                                      value={408}
                                    >
                                      <ValueActions
                                        element={
                                          <TypeSpecificValue
                                            field="count()"
                                            render={[Function]}
                                            type={
                                              FieldType {
                                                "value": Immutable.Map {
                                                  "type": "long",
                                                  "properties": Immutable.Set [
                                                    "numeric",
                                                    "enumerable",
                                                  ],
                                                  "indexNames": Immutable.Set [],
                                                },
                                              }
                                            }
                                            value={408}
                                          />
                                        }
                                        field="count()"
                                        menuContainer={<body />}
                                        queryId="deadbeef-23"
                                        type={
                                          FieldType {
                                            "value": Immutable.Map {
                                              "type": "long",
                                              "properties": Immutable.Set [
                                                "numeric",
                                                "enumerable",
                                              ],
                                              "indexNames": Immutable.Set [],
                                            },
                                          }
                                        }
                                        value={408}
                                      >
                                        <OverlayDropdown
                                          menuContainer={<body />}
                                          onToggle={[Function]}
                                          placement="right"
                                          show={false}
                                          toggle={
                                            <TypeSpecificValue
                                              field="count()"
                                              render={[Function]}
                                              type={
                                                FieldType {
                                                  "value": Immutable.Map {
                                                    "type": "long",
                                                    "properties": Immutable.Set [
                                                      "numeric",
                                                      "enumerable",
                                                    ],
                                                    "indexNames": Immutable.Set [],
                                                  },
                                                }
                                              }
                                              value={408}
                                            />
                                          }
                                        >
                                          <span
                                            className="dropdowntoggle"
                                            onClick={[Function]}
                                            role="presentation"
                                          >
                                            <TypeSpecificValue
                                              field="count()"
                                              render={[Function]}
                                              type={
                                                FieldType {
                                                  "value": Immutable.Map {
                                                    "type": "long",
                                                    "properties": Immutable.Set [
                                                      "numeric",
                                                      "enumerable",
                                                    ],
                                                    "indexNames": Immutable.Set [],
                                                  },
                                                }
                                              }
                                              value={408}
                                            >
                                              <Component
                                                field="count()"
                                                type={
                                                  FieldType {
                                                    "value": Immutable.Map {
                                                      "type": "long",
                                                      "properties": Immutable.Set [
                                                        "numeric",
                                                        "enumerable",
                                                      ],
                                                      "indexNames": Immutable.Set [],
                                                    },
                                                  }
                                                }
                                                value="408"
                                              >
                                                <DecoratedValue
                                                  field="count()"
                                                  type={
                                                    FieldType {
                                                      "value": Immutable.Map {
                                                        "type": "long",
                                                        "properties": Immutable.Set [
                                                          "numeric",
                                                          "enumerable",
                                                        ],
                                                        "indexNames": Immutable.Set [],
                                                      },
                                                    }
                                                  }
                                                  value="408"
                                                >
                                                  <Component
                                                    field="count()"
                                                    type={
                                                      FieldType {
                                                        "value": Immutable.Map {
                                                          "type": "long",
                                                          "properties": Immutable.Set [
                                                            "numeric",
                                                            "enumerable",
                                                          ],
                                                          "indexNames": Immutable.Set [],
                                                        },
                                                      }
                                                    }
                                                    value="408"
                                                  >
                                                    <Highlight
                                                      field="count()"
                                                      type={
                                                        FieldType {
                                                          "value": Immutable.Map {
                                                            "type": "long",
                                                            "properties": Immutable.Set [
                                                              "numeric",
                                                              "enumerable",
                                                            ],
                                                            "indexNames": Immutable.Set [],
                                                          },
                                                        }
                                                      }
                                                      value="408"
                                                    >
                                                      <PossiblyHighlight
                                                        color="#ffec3d"
                                                        field="count()"
                                                        highlightRanges={Object {}}
                                                        value="408"
                                                      >
                                                        408
                                                      </PossiblyHighlight>
                                                    </Highlight>
                                                  </Component>
                                                </DecoratedValue>
                                              </Component>
                                            </TypeSpecificValue>
                                            <span
                                              className="caret"
                                            />
                                          </span>
                                        </OverlayDropdown>
                                      </ValueActions>
                                    </Value>
                                  </CustomHighlighting>
                                </Provider>
                              </td>
                              <td
                                key="deadbeef-23-count()=408-2"
                              >
                                <Provider
                                  value={
                                    Object {
                                      "valuePath": Array [
                                        Object {
                                          "timestamp": "2018-10-04T09:43:50.000Z",
                                        },
                                        Object {
                                          "source": "hulud.net",
                                        },
                                      ],
                                    }
                                  }
                                >
                                  <CustomHighlighting
                                    field="count()"
                                    value={408}
                                  >
                                    <Value
                                      field="count()"
                                      queryId="deadbeef-23"
                                      render={[Function]}
                                      type={
                                        FieldType {
                                          "value": Immutable.Map {
                                            "type": "long",
                                            "properties": Immutable.Set [
                                              "numeric",
                                              "enumerable",
                                            ],
                                            "indexNames": Immutable.Set [],
                                          },
                                        }
                                      }
                                      value={408}
                                    >
                                      <ValueActions
                                        element={
                                          <TypeSpecificValue
                                            field="count()"
                                            render={[Function]}
                                            type={
                                              FieldType {
                                                "value": Immutable.Map {
                                                  "type": "long",
                                                  "properties": Immutable.Set [
                                                    "numeric",
                                                    "enumerable",
                                                  ],
                                                  "indexNames": Immutable.Set [],
                                                },
                                              }
                                            }
                                            value={408}
                                          />
                                        }
                                        field="count()"
                                        menuContainer={<body />}
                                        queryId="deadbeef-23"
                                        type={
                                          FieldType {
                                            "value": Immutable.Map {
                                              "type": "long",
                                              "properties": Immutable.Set [
                                                "numeric",
                                                "enumerable",
                                              ],
                                              "indexNames": Immutable.Set [],
                                            },
                                          }
                                        }
                                        value={408}
                                      >
                                        <OverlayDropdown
                                          menuContainer={<body />}
                                          onToggle={[Function]}
                                          placement="right"
                                          show={false}
                                          toggle={
                                            <TypeSpecificValue
                                              field="count()"
                                              render={[Function]}
                                              type={
                                                FieldType {
                                                  "value": Immutable.Map {
                                                    "type": "long",
                                                    "properties": Immutable.Set [
                                                      "numeric",
                                                      "enumerable",
                                                    ],
                                                    "indexNames": Immutable.Set [],
                                                  },
                                                }
                                              }
                                              value={408}
                                            />
                                          }
                                        >
                                          <span
                                            className="dropdowntoggle"
                                            onClick={[Function]}
                                            role="presentation"
                                          >
                                            <TypeSpecificValue
                                              field="count()"
                                              render={[Function]}
                                              type={
                                                FieldType {
                                                  "value": Immutable.Map {
                                                    "type": "long",
                                                    "properties": Immutable.Set [
                                                      "numeric",
                                                      "enumerable",
                                                    ],
                                                    "indexNames": Immutable.Set [],
                                                  },
                                                }
                                              }
                                              value={408}
                                            >
                                              <Component
                                                field="count()"
                                                type={
                                                  FieldType {
                                                    "value": Immutable.Map {
                                                      "type": "long",
                                                      "properties": Immutable.Set [
                                                        "numeric",
                                                        "enumerable",
                                                      ],
                                                      "indexNames": Immutable.Set [],
                                                    },
                                                  }
                                                }
                                                value="408"
                                              >
                                                <DecoratedValue
                                                  field="count()"
                                                  type={
                                                    FieldType {
                                                      "value": Immutable.Map {
                                                        "type": "long",
                                                        "properties": Immutable.Set [
                                                          "numeric",
                                                          "enumerable",
                                                        ],
                                                        "indexNames": Immutable.Set [],
                                                      },
                                                    }
                                                  }
                                                  value="408"
                                                >
                                                  <Component
                                                    field="count()"
                                                    type={
                                                      FieldType {
                                                        "value": Immutable.Map {
                                                          "type": "long",
                                                          "properties": Immutable.Set [
                                                            "numeric",
                                                            "enumerable",
                                                          ],
                                                          "indexNames": Immutable.Set [],
                                                        },
                                                      }
                                                    }
                                                    value="408"
                                                  >
                                                    <Highlight
                                                      field="count()"
                                                      type={
                                                        FieldType {
                                                          "value": Immutable.Map {
                                                            "type": "long",
                                                            "properties": Immutable.Set [
                                                              "numeric",
                                                              "enumerable",
                                                            ],
                                                            "indexNames": Immutable.Set [],
                                                          },
                                                        }
                                                      }
                                                      value="408"
                                                    >
                                                      <PossiblyHighlight
                                                        color="#ffec3d"
                                                        field="count()"
                                                        highlightRanges={Object {}}
                                                        value="408"
                                                      >
                                                        408
                                                      </PossiblyHighlight>
                                                    </Highlight>
                                                  </Component>
                                                </DecoratedValue>
                                              </Component>
                                            </TypeSpecificValue>
                                            <span
                                              className="caret"
                                            />
                                          </span>
                                        </OverlayDropdown>
                                      </ValueActions>
                                    </Value>
                                  </CustomHighlighting>
                                </Provider>
                              </td>
                            </tr>
                          </tbody>
                        </DataTableEntry>
                      </table>
                    </Table>
                  </StyledComponent>
                </MessagesTable__StyledTable>
              </div>
            </StyledComponent>
          </MessagesTable__MessagesContainer>
        </MessagesTable>
      </div>
    </div>
  </DataTable>
</ConnectStoresWrapper[DataTable] stores=currentView>
`;

exports[`DataTable should render with filled data without rollup 1`] = `
<ConnectStoresWrapper[DataTable] stores=currentView
  config={
    Object {
      "column_pivots": Array [
        Object {
          "config": Object {
            "limit": 15,
          },
          "field": "source",
          "type": "values",
        },
      ],
      "event_annotation": false,
      "formatting_settings": undefined,
      "rollup": false,
      "row_pivots": Array [
        Object {
          "config": Object {
            "interval": "auto",
          },
          "field": "timestamp",
          "type": "time",
        },
      ],
      "series": Array [
        Object {
          "config": Object {
            "name": null,
          },
          "function": "count()",
        },
      ],
      "sort": Array [],
      "visualization": "table",
      "visualization_config": undefined,
    }
  }
  currentView={
    Object {
      "activeQuery": "deadbeef-23",
    }
  }
  data={
    Object {
      "chart": Array [
        Object {
          "key": Array [
            "2018-10-04T09:43:50.000Z",
          ],
          "source": "leaf",
          "values": Array [
            Object {
              "key": Array [
                "hulud.net",
                "count()",
              ],
              "rollup": false,
              "source": "col-leaf",
              "value": 408,
            },
            Object {
              "key": Array [
                "count()",
              ],
              "rollup": true,
              "source": "row-leaf",
              "value": 408,
            },
          ],
        },
      ],
    }
  }
  effectiveTimerange={
    Object {
      "from": "2020-01-10T13:23:42.000Z",
      "to": "2020-01-10T14:23:42.000Z",
      "type": "absolute",
    }
  }
  fields={Immutable.List []}
  height={200}
  onChange={[Function]}
  toggleEdit={[Function]}
  width={300}
>
  <DataTable
    config={
      Object {
        "column_pivots": Array [
          Object {
            "config": Object {
              "limit": 15,
            },
            "field": "source",
            "type": "values",
          },
        ],
        "event_annotation": false,
        "formatting_settings": undefined,
        "rollup": false,
        "row_pivots": Array [
          Object {
            "config": Object {
              "interval": "auto",
            },
            "field": "timestamp",
            "type": "time",
          },
        ],
        "series": Array [
          Object {
            "config": Object {
              "name": null,
            },
            "function": "count()",
          },
        ],
        "sort": Array [],
        "visualization": "table",
        "visualization_config": undefined,
      }
    }
    currentView={
      Object {
        "activeQuery": "deadbeef-23",
      }
    }
    data={
      Object {
        "chart": Array [
          Object {
            "key": Array [
              "2018-10-04T09:43:50.000Z",
            ],
            "source": "leaf",
            "values": Array [
              Object {
                "key": Array [
                  "hulud.net",
                  "count()",
                ],
                "rollup": false,
                "source": "col-leaf",
                "value": 408,
              },
              Object {
                "key": Array [
                  "count()",
                ],
                "rollup": true,
                "source": "row-leaf",
                "value": 408,
              },
            ],
          },
        ],
      }
    }
    effectiveTimerange={
      Object {
        "from": "2020-01-10T13:23:42.000Z",
        "to": "2020-01-10T14:23:42.000Z",
        "type": "absolute",
      }
    }
    fields={Immutable.List []}
    height={200}
    onChange={[Function]}
    toggleEdit={[Function]}
    width={300}
  >
    <div
      className="container"
    >
      <div
        className="scrollContainer"
      >
        <MessagesTable>
          <MessagesTable__MessagesContainer>
            <StyledComponent
              forwardedComponent={
                Object {
                  "$$typeof": Symbol(react.forward_ref),
                  "attrs": Array [],
                  "componentStyle": ComponentStyle {
                    "componentId": "MessagesTable__MessagesContainer-ptthov-0",
                    "isStatic": false,
                    "lastClassName": "fIuwjJ",
                    "rules": Array [
                      "padding-right:13px;width:100%;",
                    ],
                  },
                  "displayName": "MessagesTable__MessagesContainer",
                  "foldedComponentIds": Array [],
                  "render": [Function],
                  "styledComponentId": "MessagesTable__MessagesContainer-ptthov-0",
                  "target": "div",
                  "toString": [Function],
                  "warnTooManyClasses": [Function],
                  "withComponent": [Function],
                }
              }
              forwardedRef={null}
            >
              <div
                className="MessagesTable__MessagesContainer-ptthov-0 fIuwjJ"
              >
                <MessagesTable__StyledTable
                  condensed={true}
                >
                  <StyledComponent
                    condensed={true}
                    forwardedComponent={
                      Object {
                        "$$typeof": Symbol(react.forward_ref),
                        "attrs": Array [],
                        "componentStyle": ComponentStyle {
                          "componentId": "MessagesTable__StyledTable-ptthov-1",
                          "isStatic": false,
<<<<<<< HEAD
                          "lastClassName": "ikYgwC",
=======
                          "lastClassName": "blgxUT",
>>>>>>> cd01bd9d
                          "rules": Array [
                            [Function],
                            [Function],
                          ],
                        },
                        "displayName": "MessagesTable__StyledTable",
                        "foldedComponentIds": Array [
                          "Table-ztr4bi-0",
                        ],
                        "render": [Function],
                        "styledComponentId": "MessagesTable__StyledTable-ptthov-1",
                        "target": [Function],
                        "toString": [Function],
                        "warnTooManyClasses": [Function],
                        "withComponent": [Function],
                      }
                    }
                    forwardedRef={null}
                  >
                    <Table
                      bordered={false}
                      bsClass="table"
<<<<<<< HEAD
                      className="Table-ztr4bi-0 MessagesTable__StyledTable-ptthov-1 ikYgwC"
=======
                      className="Table-ztr4bi-0 MessagesTable__StyledTable-ptthov-1 blgxUT"
>>>>>>> cd01bd9d
                      condensed={true}
                      hover={false}
                      responsive={false}
                      striped={false}
                    >
                      <table
<<<<<<< HEAD
                        className="Table-ztr4bi-0 MessagesTable__StyledTable-ptthov-1 ikYgwC table table-condensed"
=======
                        className="Table-ztr4bi-0 MessagesTable__StyledTable-ptthov-1 blgxUT table table-condensed"
>>>>>>> cd01bd9d
                      >
                        <thead>
                          <Headers
                            activeQuery="deadbeef-23"
                            actualColumnPivotFields={
                              Array [
                                Array [
                                  "hulud.net",
                                ],
                              ]
                            }
                            columnPivots={
                              Array [
                                Object {
                                  "config": Object {
                                    "limit": 15,
                                  },
                                  "field": "source",
                                  "type": "values",
                                },
                              ]
                            }
                            fields={Immutable.List []}
                            rollup={false}
                            rowPivots={
                              Array [
                                Object {
                                  "config": Object {
                                    "interval": "auto",
                                  },
                                  "field": "timestamp",
                                  "type": "time",
                                },
                              ]
                            }
                            series={
                              Array [
                                Object {
                                  "config": Object {
                                    "name": null,
                                  },
                                  "function": "count()",
                                },
                              ]
                            }
                          >
                            <tr
                              key="header-table-row-source"
                            >
                              <th
                                className="leftAligned"
                                colSpan={1}
                                key="spacer-1"
                              />
                              <th
                                className="leftAligned"
                                colSpan={1}
                                key="source-hulud.net"
                              >
                                <Value
                                  field="source"
                                  queryId="deadbeef-23"
                                  render={[Function]}
                                  type={
                                    FieldType {
                                      "value": Immutable.Map {
                                        "type": "unknown",
                                        "properties": Immutable.Set [],
                                        "indexNames": Immutable.Set [],
                                      },
                                    }
                                  }
                                  value="hulud.net"
                                >
                                  <ValueActions
                                    element="hulud.net"
                                    field="source"
                                    menuContainer={<body />}
                                    queryId="deadbeef-23"
                                    type={
                                      FieldType {
                                        "value": Immutable.Map {
                                          "type": "unknown",
                                          "properties": Immutable.Set [],
                                          "indexNames": Immutable.Set [],
                                        },
                                      }
                                    }
                                    value="hulud.net"
                                  >
                                    <OverlayDropdown
                                      menuContainer={<body />}
                                      onToggle={[Function]}
                                      placement="right"
                                      show={false}
                                      toggle="hulud.net"
                                    >
                                      <span
                                        className="dropdowntoggle"
                                        onClick={[Function]}
                                        role="presentation"
                                      >
                                        hulud.net
                                        <span
                                          className="caret"
                                        />
                                      </span>
                                    </OverlayDropdown>
                                  </ValueActions>
                                </Value>
                              </th>
                            </tr>
                            <tr>
                              <th
                                className="leftAligned"
                                colSpan={1}
                                key="timestamp"
                              >
                                <Field
                                  disabled={false}
                                  menuContainer={<body />}
                                  name="timestamp"
                                  queryId="deadbeef-23"
                                  type={
                                    FieldType {
                                      "value": Immutable.Map {
                                        "type": "unknown",
                                        "properties": Immutable.Set [],
                                        "indexNames": Immutable.Set [],
                                      },
                                    }
                                  }
                                >
                                  <FieldActions
                                    disabled={false}
                                    element="timestamp"
                                    menuContainer={<body />}
                                    name="timestamp"
                                    queryId="deadbeef-23"
                                    type={
                                      FieldType {
                                        "value": Immutable.Map {
                                          "type": "unknown",
                                          "properties": Immutable.Set [],
                                          "indexNames": Immutable.Set [],
                                        },
                                      }
                                    }
                                  >
                                    <OverlayDropdown
                                      menuContainer={<body />}
                                      onToggle={[Function]}
                                      placement="right"
                                      show={false}
                                      toggle={
                                        <FieldActions__FieldElement
                                          active={false}
                                          disabled={false}
                                        >
                                          timestamp
                                        </FieldActions__FieldElement>
                                      }
                                    >
                                      <span
                                        className="dropdowntoggle"
                                        onClick={[Function]}
                                        role="presentation"
                                      >
                                        <FieldActions__FieldElement
                                          active={false}
                                          disabled={false}
                                        >
                                          <StyledComponent
                                            active={false}
                                            disabled={false}
                                            forwardedComponent={
                                              Object {
                                                "$$typeof": Symbol(react.forward_ref),
                                                "attrs": Array [
                                                  Object {
                                                    "className": "field-element",
                                                  },
                                                ],
                                                "componentStyle": ComponentStyle {
                                                  "componentId": "FieldActions__FieldElement-vd9gu3-0",
                                                  "isStatic": false,
                                                  "lastClassName": "bOaXSH",
                                                  "rules": Array [
                                                    [Function],
                                                  ],
                                                },
                                                "displayName": "FieldActions__FieldElement",
                                                "foldedComponentIds": Array [],
                                                "render": [Function],
                                                "styledComponentId": "FieldActions__FieldElement-vd9gu3-0",
                                                "target": "span",
                                                "toString": [Function],
                                                "warnTooManyClasses": [Function],
                                                "withComponent": [Function],
                                              }
                                            }
                                            forwardedRef={null}
                                          >
                                            <span
                                              className="FieldActions__FieldElement-vd9gu3-0 bOaXSH field-element"
                                              disabled={false}
                                            >
                                              timestamp
                                            </span>
                                          </StyledComponent>
                                        </FieldActions__FieldElement>
                                        <span
                                          className="caret"
                                        />
                                      </span>
                                    </OverlayDropdown>
                                  </FieldActions>
                                </Field>
                              </th>
                              <th
                                className="leftAligned"
                                colSpan={1}
                                key="hulud.netcount()"
                              >
                                <Field
                                  disabled={false}
                                  menuContainer={<body />}
                                  name="count()"
                                  queryId="deadbeef-23"
                                  type={
                                    FieldType {
                                      "value": Immutable.Map {
                                        "type": "long",
                                        "properties": Immutable.Set [
                                          "numeric",
                                          "enumerable",
                                        ],
                                        "indexNames": Immutable.Set [],
                                      },
                                    }
                                  }
                                >
                                  <FieldActions
                                    disabled={false}
                                    element="count()"
                                    menuContainer={<body />}
                                    name="count()"
                                    queryId="deadbeef-23"
                                    type={
                                      FieldType {
                                        "value": Immutable.Map {
                                          "type": "long",
                                          "properties": Immutable.Set [
                                            "numeric",
                                            "enumerable",
                                          ],
                                          "indexNames": Immutable.Set [],
                                        },
                                      }
                                    }
                                  >
                                    <OverlayDropdown
                                      menuContainer={<body />}
                                      onToggle={[Function]}
                                      placement="right"
                                      show={false}
                                      toggle={
                                        <FieldActions__FieldElement
                                          active={false}
                                          disabled={false}
                                        >
                                          count()
                                        </FieldActions__FieldElement>
                                      }
                                    >
                                      <span
                                        className="dropdowntoggle"
                                        onClick={[Function]}
                                        role="presentation"
                                      >
                                        <FieldActions__FieldElement
                                          active={false}
                                          disabled={false}
                                        >
                                          <StyledComponent
                                            active={false}
                                            disabled={false}
                                            forwardedComponent={
                                              Object {
                                                "$$typeof": Symbol(react.forward_ref),
                                                "attrs": Array [
                                                  Object {
                                                    "className": "field-element",
                                                  },
                                                ],
                                                "componentStyle": ComponentStyle {
                                                  "componentId": "FieldActions__FieldElement-vd9gu3-0",
                                                  "isStatic": false,
                                                  "lastClassName": "bOaXSH",
                                                  "rules": Array [
                                                    [Function],
                                                  ],
                                                },
                                                "displayName": "FieldActions__FieldElement",
                                                "foldedComponentIds": Array [],
                                                "render": [Function],
                                                "styledComponentId": "FieldActions__FieldElement-vd9gu3-0",
                                                "target": "span",
                                                "toString": [Function],
                                                "warnTooManyClasses": [Function],
                                                "withComponent": [Function],
                                              }
                                            }
                                            forwardedRef={null}
                                          >
                                            <span
                                              className="FieldActions__FieldElement-vd9gu3-0 bOaXSH field-element"
                                              disabled={false}
                                            >
                                              count()
                                            </span>
                                          </StyledComponent>
                                        </FieldActions__FieldElement>
                                        <span
                                          className="caret"
                                        />
                                      </span>
                                    </OverlayDropdown>
                                  </FieldActions>
                                </Field>
                              </th>
                            </tr>
                          </Headers>
                        </thead>
                        <DataTableEntry
                          columnPivotValues={
                            Array [
                              Array [
                                "hulud.net",
                              ],
                            ]
                          }
                          columnPivots={
                            Array [
                              "source",
                            ]
                          }
                          currentView={
                            Object {
                              "activeQuery": "deadbeef-23",
                            }
                          }
                          fields={
                            Immutable.OrderedSet [
                              "timestamp",
                            ]
                          }
                          item={
                            Object {
                              "count()": 408,
                              "source": Object {
                                "hulud.net": Object {
                                  "count()": 408,
                                },
                              },
                              "timestamp": "2018-10-04T09:43:50.000Z",
                            }
                          }
                          key="datatableentry-0"
                          series={
                            Array [
                              Object {
                                "config": Object {
                                  "name": null,
                                },
                                "function": "count()",
                              },
                            ]
                          }
                          types={Immutable.List []}
                          valuePath={
                            Array [
                              Object {
                                "timestamp": "2018-10-04T09:43:50.000Z",
                              },
                            ]
                          }
                        >
                          <tbody
                            className="message-group"
                          >
                            <tr
                              className="fields-row"
                            >
                              <td
                                key="deadbeef-23-timestamp=2018-10-04T09:43:50.000Z-0"
                              >
                                <Provider
                                  value={
                                    Object {
                                      "valuePath": Array [
                                        Object {
                                          "timestamp": "2018-10-04T09:43:50.000Z",
                                        },
                                      ],
                                    }
                                  }
                                >
                                  <CustomHighlighting
                                    field="timestamp"
                                    value="2018-10-04T09:43:50.000Z"
                                  >
                                    <Value
                                      field="timestamp"
                                      queryId="deadbeef-23"
                                      render={[Function]}
                                      type={
                                        FieldType {
                                          "value": Immutable.Map {
                                            "type": "unknown",
                                            "properties": Immutable.Set [],
                                            "indexNames": Immutable.Set [],
                                          },
                                        }
                                      }
                                      value="2018-10-04T09:43:50.000Z"
                                    >
                                      <ValueActions
                                        element={
                                          <TypeSpecificValue
                                            field="timestamp"
                                            render={[Function]}
                                            type={
                                              FieldType {
                                                "value": Immutable.Map {
                                                  "type": "unknown",
                                                  "properties": Immutable.Set [],
                                                  "indexNames": Immutable.Set [],
                                                },
                                              }
                                            }
                                            value="2018-10-04T09:43:50.000Z"
                                          />
                                        }
                                        field="timestamp"
                                        menuContainer={<body />}
                                        queryId="deadbeef-23"
                                        type={
                                          FieldType {
                                            "value": Immutable.Map {
                                              "type": "unknown",
                                              "properties": Immutable.Set [],
                                              "indexNames": Immutable.Set [],
                                            },
                                          }
                                        }
                                        value="2018-10-04T09:43:50.000Z"
                                      >
                                        <OverlayDropdown
                                          menuContainer={<body />}
                                          onToggle={[Function]}
                                          placement="right"
                                          show={false}
                                          toggle={
                                            <TypeSpecificValue
                                              field="timestamp"
                                              render={[Function]}
                                              type={
                                                FieldType {
                                                  "value": Immutable.Map {
                                                    "type": "unknown",
                                                    "properties": Immutable.Set [],
                                                    "indexNames": Immutable.Set [],
                                                  },
                                                }
                                              }
                                              value="2018-10-04T09:43:50.000Z"
                                            />
                                          }
                                        >
                                          <span
                                            className="dropdowntoggle"
                                            onClick={[Function]}
                                            role="presentation"
                                          >
                                            <TypeSpecificValue
                                              field="timestamp"
                                              render={[Function]}
                                              type={
                                                FieldType {
                                                  "value": Immutable.Map {
                                                    "type": "unknown",
                                                    "properties": Immutable.Set [],
                                                    "indexNames": Immutable.Set [],
                                                  },
                                                }
                                              }
                                              value="2018-10-04T09:43:50.000Z"
                                            >
                                              <Component
                                                field="timestamp"
                                                type={
                                                  FieldType {
                                                    "value": Immutable.Map {
                                                      "type": "unknown",
                                                      "properties": Immutable.Set [],
                                                      "indexNames": Immutable.Set [],
                                                    },
                                                  }
                                                }
                                                value="2018-10-04T09:43:50.000Z"
                                              >
                                                <DecoratedValue
                                                  field="timestamp"
                                                  type={
                                                    FieldType {
                                                      "value": Immutable.Map {
                                                        "type": "unknown",
                                                        "properties": Immutable.Set [],
                                                        "indexNames": Immutable.Set [],
                                                      },
                                                    }
                                                  }
                                                  value="2018-10-04T09:43:50.000Z"
                                                >
                                                  <Component
                                                    field="timestamp"
                                                    type={
                                                      FieldType {
                                                        "value": Immutable.Map {
                                                          "type": "unknown",
                                                          "properties": Immutable.Set [],
                                                          "indexNames": Immutable.Set [],
                                                        },
                                                      }
                                                    }
                                                    value="2018-10-04T09:43:50.000Z"
                                                  >
                                                    <Highlight
                                                      field="timestamp"
                                                      type={
                                                        FieldType {
                                                          "value": Immutable.Map {
                                                            "type": "unknown",
                                                            "properties": Immutable.Set [],
                                                            "indexNames": Immutable.Set [],
                                                          },
                                                        }
                                                      }
                                                      value="2018-10-04T09:43:50.000Z"
                                                    >
                                                      <PossiblyHighlight
                                                        color="#ffec3d"
                                                        field="timestamp"
                                                        highlightRanges={Object {}}
                                                        value="2018-10-04T09:43:50.000Z"
                                                      >
                                                        2018-10-04T09:43:50.000Z
                                                      </PossiblyHighlight>
                                                    </Highlight>
                                                  </Component>
                                                </DecoratedValue>
                                              </Component>
                                            </TypeSpecificValue>
                                            <span
                                              className="caret"
                                            />
                                          </span>
                                        </OverlayDropdown>
                                      </ValueActions>
                                    </Value>
                                  </CustomHighlighting>
                                </Provider>
                              </td>
                              <td
                                key="deadbeef-23-count()=408-1"
                              >
                                <Provider
                                  value={
                                    Object {
                                      "valuePath": Array [
                                        Object {
                                          "timestamp": "2018-10-04T09:43:50.000Z",
                                        },
                                        Object {
                                          "source": "hulud.net",
                                        },
                                      ],
                                    }
                                  }
                                >
                                  <CustomHighlighting
                                    field="count()"
                                    value={408}
                                  >
                                    <Value
                                      field="count()"
                                      queryId="deadbeef-23"
                                      render={[Function]}
                                      type={
                                        FieldType {
                                          "value": Immutable.Map {
                                            "type": "long",
                                            "properties": Immutable.Set [
                                              "numeric",
                                              "enumerable",
                                            ],
                                            "indexNames": Immutable.Set [],
                                          },
                                        }
                                      }
                                      value={408}
                                    >
                                      <ValueActions
                                        element={
                                          <TypeSpecificValue
                                            field="count()"
                                            render={[Function]}
                                            type={
                                              FieldType {
                                                "value": Immutable.Map {
                                                  "type": "long",
                                                  "properties": Immutable.Set [
                                                    "numeric",
                                                    "enumerable",
                                                  ],
                                                  "indexNames": Immutable.Set [],
                                                },
                                              }
                                            }
                                            value={408}
                                          />
                                        }
                                        field="count()"
                                        menuContainer={<body />}
                                        queryId="deadbeef-23"
                                        type={
                                          FieldType {
                                            "value": Immutable.Map {
                                              "type": "long",
                                              "properties": Immutable.Set [
                                                "numeric",
                                                "enumerable",
                                              ],
                                              "indexNames": Immutable.Set [],
                                            },
                                          }
                                        }
                                        value={408}
                                      >
                                        <OverlayDropdown
                                          menuContainer={<body />}
                                          onToggle={[Function]}
                                          placement="right"
                                          show={false}
                                          toggle={
                                            <TypeSpecificValue
                                              field="count()"
                                              render={[Function]}
                                              type={
                                                FieldType {
                                                  "value": Immutable.Map {
                                                    "type": "long",
                                                    "properties": Immutable.Set [
                                                      "numeric",
                                                      "enumerable",
                                                    ],
                                                    "indexNames": Immutable.Set [],
                                                  },
                                                }
                                              }
                                              value={408}
                                            />
                                          }
                                        >
                                          <span
                                            className="dropdowntoggle"
                                            onClick={[Function]}
                                            role="presentation"
                                          >
                                            <TypeSpecificValue
                                              field="count()"
                                              render={[Function]}
                                              type={
                                                FieldType {
                                                  "value": Immutable.Map {
                                                    "type": "long",
                                                    "properties": Immutable.Set [
                                                      "numeric",
                                                      "enumerable",
                                                    ],
                                                    "indexNames": Immutable.Set [],
                                                  },
                                                }
                                              }
                                              value={408}
                                            >
                                              <Component
                                                field="count()"
                                                type={
                                                  FieldType {
                                                    "value": Immutable.Map {
                                                      "type": "long",
                                                      "properties": Immutable.Set [
                                                        "numeric",
                                                        "enumerable",
                                                      ],
                                                      "indexNames": Immutable.Set [],
                                                    },
                                                  }
                                                }
                                                value="408"
                                              >
                                                <DecoratedValue
                                                  field="count()"
                                                  type={
                                                    FieldType {
                                                      "value": Immutable.Map {
                                                        "type": "long",
                                                        "properties": Immutable.Set [
                                                          "numeric",
                                                          "enumerable",
                                                        ],
                                                        "indexNames": Immutable.Set [],
                                                      },
                                                    }
                                                  }
                                                  value="408"
                                                >
                                                  <Component
                                                    field="count()"
                                                    type={
                                                      FieldType {
                                                        "value": Immutable.Map {
                                                          "type": "long",
                                                          "properties": Immutable.Set [
                                                            "numeric",
                                                            "enumerable",
                                                          ],
                                                          "indexNames": Immutable.Set [],
                                                        },
                                                      }
                                                    }
                                                    value="408"
                                                  >
                                                    <Highlight
                                                      field="count()"
                                                      type={
                                                        FieldType {
                                                          "value": Immutable.Map {
                                                            "type": "long",
                                                            "properties": Immutable.Set [
                                                              "numeric",
                                                              "enumerable",
                                                            ],
                                                            "indexNames": Immutable.Set [],
                                                          },
                                                        }
                                                      }
                                                      value="408"
                                                    >
                                                      <PossiblyHighlight
                                                        color="#ffec3d"
                                                        field="count()"
                                                        highlightRanges={Object {}}
                                                        value="408"
                                                      >
                                                        408
                                                      </PossiblyHighlight>
                                                    </Highlight>
                                                  </Component>
                                                </DecoratedValue>
                                              </Component>
                                            </TypeSpecificValue>
                                            <span
                                              className="caret"
                                            />
                                          </span>
                                        </OverlayDropdown>
                                      </ValueActions>
                                    </Value>
                                  </CustomHighlighting>
                                </Provider>
                              </td>
                            </tr>
                          </tbody>
                        </DataTableEntry>
                      </table>
                    </Table>
                  </StyledComponent>
                </MessagesTable__StyledTable>
              </div>
            </StyledComponent>
          </MessagesTable__MessagesContainer>
        </MessagesTable>
      </div>
    </div>
  </DataTable>
</ConnectStoresWrapper[DataTable] stores=currentView>
`;<|MERGE_RESOLUTION|>--- conflicted
+++ resolved
@@ -203,11 +203,7 @@
                         "componentStyle": ComponentStyle {
                           "componentId": "MessagesTable__StyledTable-ptthov-1",
                           "isStatic": false,
-<<<<<<< HEAD
-                          "lastClassName": "ikYgwC",
-=======
-                          "lastClassName": "blgxUT",
->>>>>>> cd01bd9d
+                          "lastClassName": "gLpYs",
                           "rules": Array [
                             [Function],
                             [Function],
@@ -230,22 +226,14 @@
                     <Table
                       bordered={false}
                       bsClass="table"
-<<<<<<< HEAD
-                      className="Table-ztr4bi-0 MessagesTable__StyledTable-ptthov-1 ikYgwC"
-=======
-                      className="Table-ztr4bi-0 MessagesTable__StyledTable-ptthov-1 blgxUT"
->>>>>>> cd01bd9d
+                      className="Table-ztr4bi-0 MessagesTable__StyledTable-ptthov-1 gLpYs"
                       condensed={true}
                       hover={false}
                       responsive={false}
                       striped={false}
                     >
                       <table
-<<<<<<< HEAD
-                        className="Table-ztr4bi-0 MessagesTable__StyledTable-ptthov-1 ikYgwC table table-condensed"
-=======
-                        className="Table-ztr4bi-0 MessagesTable__StyledTable-ptthov-1 blgxUT table table-condensed"
->>>>>>> cd01bd9d
+                        className="Table-ztr4bi-0 MessagesTable__StyledTable-ptthov-1 gLpYs table table-condensed"
                       >
                         <thead>
                           <Headers
@@ -1231,11 +1219,7 @@
                         "componentStyle": ComponentStyle {
                           "componentId": "MessagesTable__StyledTable-ptthov-1",
                           "isStatic": false,
-<<<<<<< HEAD
-                          "lastClassName": "ikYgwC",
-=======
-                          "lastClassName": "blgxUT",
->>>>>>> cd01bd9d
+                          "lastClassName": "gLpYs",
                           "rules": Array [
                             [Function],
                             [Function],
@@ -1258,22 +1242,14 @@
                     <Table
                       bordered={false}
                       bsClass="table"
-<<<<<<< HEAD
-                      className="Table-ztr4bi-0 MessagesTable__StyledTable-ptthov-1 ikYgwC"
-=======
-                      className="Table-ztr4bi-0 MessagesTable__StyledTable-ptthov-1 blgxUT"
->>>>>>> cd01bd9d
+                      className="Table-ztr4bi-0 MessagesTable__StyledTable-ptthov-1 gLpYs"
                       condensed={true}
                       hover={false}
                       responsive={false}
                       striped={false}
                     >
                       <table
-<<<<<<< HEAD
-                        className="Table-ztr4bi-0 MessagesTable__StyledTable-ptthov-1 ikYgwC table table-condensed"
-=======
-                        className="Table-ztr4bi-0 MessagesTable__StyledTable-ptthov-1 blgxUT table table-condensed"
->>>>>>> cd01bd9d
+                        className="Table-ztr4bi-0 MessagesTable__StyledTable-ptthov-1 gLpYs table table-condensed"
                       >
                         <thead>
                           <Headers
@@ -1523,11 +1499,7 @@
                         "componentStyle": ComponentStyle {
                           "componentId": "MessagesTable__StyledTable-ptthov-1",
                           "isStatic": false,
-<<<<<<< HEAD
-                          "lastClassName": "ikYgwC",
-=======
-                          "lastClassName": "blgxUT",
->>>>>>> cd01bd9d
+                          "lastClassName": "gLpYs",
                           "rules": Array [
                             [Function],
                             [Function],
@@ -1550,22 +1522,14 @@
                     <Table
                       bordered={false}
                       bsClass="table"
-<<<<<<< HEAD
-                      className="Table-ztr4bi-0 MessagesTable__StyledTable-ptthov-1 ikYgwC"
-=======
-                      className="Table-ztr4bi-0 MessagesTable__StyledTable-ptthov-1 blgxUT"
->>>>>>> cd01bd9d
+                      className="Table-ztr4bi-0 MessagesTable__StyledTable-ptthov-1 gLpYs"
                       condensed={true}
                       hover={false}
                       responsive={false}
                       striped={false}
                     >
                       <table
-<<<<<<< HEAD
-                        className="Table-ztr4bi-0 MessagesTable__StyledTable-ptthov-1 ikYgwC table table-condensed"
-=======
-                        className="Table-ztr4bi-0 MessagesTable__StyledTable-ptthov-1 blgxUT table table-condensed"
->>>>>>> cd01bd9d
+                        className="Table-ztr4bi-0 MessagesTable__StyledTable-ptthov-1 gLpYs table table-condensed"
                       >
                         <thead>
                           <Headers
@@ -2908,11 +2872,7 @@
                         "componentStyle": ComponentStyle {
                           "componentId": "MessagesTable__StyledTable-ptthov-1",
                           "isStatic": false,
-<<<<<<< HEAD
-                          "lastClassName": "ikYgwC",
-=======
-                          "lastClassName": "blgxUT",
->>>>>>> cd01bd9d
+                          "lastClassName": "gLpYs",
                           "rules": Array [
                             [Function],
                             [Function],
@@ -2935,22 +2895,14 @@
                     <Table
                       bordered={false}
                       bsClass="table"
-<<<<<<< HEAD
-                      className="Table-ztr4bi-0 MessagesTable__StyledTable-ptthov-1 ikYgwC"
-=======
-                      className="Table-ztr4bi-0 MessagesTable__StyledTable-ptthov-1 blgxUT"
->>>>>>> cd01bd9d
+                      className="Table-ztr4bi-0 MessagesTable__StyledTable-ptthov-1 gLpYs"
                       condensed={true}
                       hover={false}
                       responsive={false}
                       striped={false}
                     >
                       <table
-<<<<<<< HEAD
-                        className="Table-ztr4bi-0 MessagesTable__StyledTable-ptthov-1 ikYgwC table table-condensed"
-=======
-                        className="Table-ztr4bi-0 MessagesTable__StyledTable-ptthov-1 blgxUT table table-condensed"
->>>>>>> cd01bd9d
+                        className="Table-ztr4bi-0 MessagesTable__StyledTable-ptthov-1 gLpYs table table-condensed"
                       >
                         <thead>
                           <Headers
