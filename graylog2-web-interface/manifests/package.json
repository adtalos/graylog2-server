{
  "name": "graylog-web-manifests",
<<<<<<< HEAD
  "version": "3.3.8-SNAPSHOT",
=======
  "version": "3.3.9-SNAPSHOT",
>>>>>>> 67ab51f5
  "description": "Manifests needed to reuse vendor & shared bundles in graylog web interface plugins",
  "scripts": {
    "test": "echo \"Error: no test specified\" && exit 1"
  },
  "repository": {
    "type": "git",
    "url": "git+https://github.com/Graylog2/graylog-web-manifests.git"
  },
  "keywords": [
    "graylog",
    "web",
    "plugin",
    "manifests",
    "webpack"
  ],
  "author": "Graylog, Inc. <hello@graylog.com>",
  "license": "MIT",
  "bugs": {
    "url": "https://github.com/Graylog2/graylog-web-manifests/issues"
  },
  "homepage": "https://github.com/Graylog2/graylog-web-manifests#readme"
}<|MERGE_RESOLUTION|>--- conflicted
+++ resolved
@@ -1,10 +1,6 @@
 {
   "name": "graylog-web-manifests",
-<<<<<<< HEAD
-  "version": "3.3.8-SNAPSHOT",
-=======
   "version": "3.3.9-SNAPSHOT",
->>>>>>> 67ab51f5
   "description": "Manifests needed to reuse vendor & shared bundles in graylog web interface plugins",
   "scripts": {
     "test": "echo \"Error: no test specified\" && exit 1"
