--- conflicted
+++ resolved
@@ -242,15 +242,11 @@
 PUT         /a/streams/:stream_id                                                    @controllers.api.StreamsApiController.update(stream_id: String)
 DELETE      /a/streams/:stream_id                                                    @controllers.api.StreamsApiController.delete(stream_id: String)
 POST        /a/streams/:stream_id/testMatch                                          @controllers.api.StreamsApiController.testMatch(stream_id: String)
-<<<<<<< HEAD
 POST        /a/streams/:stream_id/resume                                             @controllers.api.StreamsApiController.resume(stream_id: String)
 POST        /a/streams/:stream_id/cloneStream                                        @controllers.api.StreamsApiController.cloneStream(stream_id: String)
 
 # API: Stream Rules
 GET         /a/streams/:stream_id/rules/types                                        @controllers.api.StreamRulesApiController.types(stream_id: String)
-=======
-GET         /a/streams                                                               @controllers.api.StreamsApiController.listStreams()
->>>>>>> e9a35335
 
 # API: Alerts
 GET         /a/streams/alerts/allowed                                                @controllers.api.AlertsApiController.allAllowedSince(since:Integer ?= 0)
