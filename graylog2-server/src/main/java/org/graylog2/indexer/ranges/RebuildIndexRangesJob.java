/**
 * This file is part of Graylog2.
 *
 * Graylog2 is free software: you can redistribute it and/or modify
 * it under the terms of the GNU General Public License as published by
 * the Free Software Foundation, either version 3 of the License, or
 * (at your option) any later version.
 *
 * Graylog2 is distributed in the hope that it will be useful,
 * but WITHOUT ANY WARRANTY; without even the implied warranty of
 * MERCHANTABILITY or FITNESS FOR A PARTICULAR PURPOSE.  See the
 * GNU General Public License for more details.
 *
 * You should have received a copy of the GNU General Public License
 * along with Graylog2.  If not, see <http://www.gnu.org/licenses/>.
 */
package org.graylog2.indexer.ranges;

import com.google.common.base.Stopwatch;
import com.google.common.collect.Lists;
import com.google.common.collect.Maps;
import com.google.inject.assistedinject.Assisted;
import com.google.inject.assistedinject.AssistedInject;
import org.elasticsearch.search.SearchHit;
import org.graylog2.indexer.Deflector;
import org.graylog2.indexer.EmptyIndexException;
import org.graylog2.indexer.searches.Searches;
import org.graylog2.plugin.Tools;
import org.graylog2.plugin.ServerStatus;
import org.graylog2.system.activities.Activity;
import org.graylog2.system.activities.ActivityWriter;
import org.graylog2.system.jobs.SystemJob;
import org.slf4j.Logger;
import org.slf4j.LoggerFactory;

import java.util.List;
import java.util.Map;
import java.util.concurrent.TimeUnit;

public class RebuildIndexRangesJob extends SystemJob {
    public interface Factory {
        public RebuildIndexRangesJob create(Deflector deflector);
    }

    private static final Logger LOG = LoggerFactory.getLogger(RebuildIndexRangesJob.class);

    public static final int MAX_CONCURRENCY = 1;

    private boolean cancelRequested = false;
    private int indicesToCalculate = 0;
    private int indicesCalculated = 0;

    protected final Deflector deflector;
    private final Searches searches;
    private final ActivityWriter activityWriter;
    protected final IndexRangeService indexRangeService;

    @AssistedInject
    public RebuildIndexRangesJob(@Assisted Deflector deflector,
                                 ServerStatus serverStatus,
                                 Searches searches,
                                 ActivityWriter activityWriter,
                                 IndexRangeService indexRangeService) {
        super(serverStatus);
        this.deflector = deflector;
        this.searches = searches;
        this.activityWriter = activityWriter;
        this.indexRangeService = indexRangeService;
    }

    @Override
    public void requestCancel() {
        this.cancelRequested = true;
    }

    @Override
    public int getProgress() {
        if (indicesToCalculate <= 0) {
            return 0;
        }

        // lolwtfbbqcasting
        return (int) Math.floor(((float) indicesCalculated / (float) indicesToCalculate)*100);
    }

    @Override
    public String getDescription() {
        return "Rebuilds index range information.";
    }

    @Override
    public void execute() {
        List<Map<String, Object>> ranges = Lists.newArrayList();
        info("Re-calculating index ranges.");

        String[] indices = deflector.getAllDeflectorIndexNames();
        if (indices == null || indices.length == 0) {
            info("No indices, nothing to calculate.");
            return;
        }
        indicesToCalculate = indices.length;

        Stopwatch sw = Stopwatch.createStarted();
        for(String index : indices) {
            if (cancelRequested) {
                info("Stop requested. Not calculating next index range, not updating ranges.");
                sw.stop();
                return;
            }

            try {
                ranges.add(calculateRange(index));
            } catch (EmptyIndexException e) {
                LOG.info("Index [{}] is empty, inserting dummy index range.", index);
<<<<<<< HEAD
                Map<String, Object> emptyIndexRange = Maps.newHashMap();
                emptyIndexRange.put("index", index);

                if (deflector.getCurrentActualTargetIndex().equals(index)) {
                    emptyIndexRange.put("start", Tools.getUTCTimestamp());
=======
                Map<String, Object> emptyIndexRange = getDeflectorIndexRange(index);

                if (deflector.getCurrentActualTargetIndex().equals(index)) {
                    LOG.info("Index [{}] is empty but it is the current deflector target. Inserting dummy index range.", index);
>>>>>>> 4ade3776
                } else {
                    emptyIndexRange.put("start", 0);
                    emptyIndexRange.put("calculated_at", Tools.getUTCTimestamp());
                }

                ranges.add(emptyIndexRange);
            } catch (Exception e) {
                LOG.info("Could not calculate range of index [" + index + "]. Skipping.", e);
            } finally {
                indicesCalculated++;
            }
        }

        // Now that all is calculated we can replace the whole collection at once.
        updateCollection(ranges);

        info("Done calculating index ranges for " + indices.length + " indices. Took " + sw.stop().elapsed(TimeUnit.MILLISECONDS) + "ms.");
    }

    protected Map<String, Object> getDeflectorIndexRange(String index) {
        Map<String, Object> deflectorIndexRange = Maps.newHashMap();
        deflectorIndexRange.put("index", index);
        deflectorIndexRange.put("start", Tools.getUTCTimestamp());
        return deflectorIndexRange;
    }

    protected Map<String, Object> calculateRange(String index) throws EmptyIndexException {
        Map<String, Object> range = Maps.newHashMap();

        Stopwatch x = Stopwatch.createStarted();
        SearchHit doc = searches.firstOfIndex(index);
        if (doc == null || doc.isSourceEmpty()) {
            x.stop();
            throw new EmptyIndexException();
        }

        int rangeStart = Tools.getTimestampOfMessage(doc);
        int took = (int) x.stop().elapsed(TimeUnit.MILLISECONDS);

        range.put("index", index);
        range.put("start", rangeStart);
        range.put("calculated_at", Tools.getUTCTimestamp());
        range.put("took_ms",  took);

        LOG.info("Calculated range of [{}] in [{}ms].", index, took);
        return range;
    }

    private void updateCollection(List<Map<String, Object>> ranges) {
        indexRangeService.destroyAll();
        for (Map<String, Object> range : ranges) {
            IndexRange indexRange = indexRangeService.create(range);
            indexRangeService.saveWithoutValidation(indexRange);
        }
    }

    protected void info(String what) {
        LOG.info(what);
        activityWriter.write(new Activity(what, RebuildIndexRangesJob.class));
    }

    @Override
    public boolean providesProgress() {
        return true;
    }

    @Override
    public boolean isCancelable() {
        return true;
    }

    @Override
    public int maxConcurrency() {
        return MAX_CONCURRENCY;
    }

    @Override
    public String getClassName() {
        return this.getClass().getCanonicalName();
    }
}<|MERGE_RESOLUTION|>--- conflicted
+++ resolved
@@ -112,18 +112,10 @@
                 ranges.add(calculateRange(index));
             } catch (EmptyIndexException e) {
                 LOG.info("Index [{}] is empty, inserting dummy index range.", index);
-<<<<<<< HEAD
-                Map<String, Object> emptyIndexRange = Maps.newHashMap();
-                emptyIndexRange.put("index", index);
-
-                if (deflector.getCurrentActualTargetIndex().equals(index)) {
-                    emptyIndexRange.put("start", Tools.getUTCTimestamp());
-=======
                 Map<String, Object> emptyIndexRange = getDeflectorIndexRange(index);
 
                 if (deflector.getCurrentActualTargetIndex().equals(index)) {
                     LOG.info("Index [{}] is empty but it is the current deflector target. Inserting dummy index range.", index);
->>>>>>> 4ade3776
                 } else {
                     emptyIndexRange.put("start", 0);
                     emptyIndexRange.put("calculated_at", Tools.getUTCTimestamp());
