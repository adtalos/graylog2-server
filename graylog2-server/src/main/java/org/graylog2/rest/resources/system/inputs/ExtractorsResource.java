/**
 * This file is part of Graylog2.
 *
 * Graylog2 is free software: you can redistribute it and/or modify
 * it under the terms of the GNU General Public License as published by
 * the Free Software Foundation, either version 3 of the License, or
 * (at your option) any later version.
 *
 * Graylog2 is distributed in the hope that it will be useful,
 * but WITHOUT ANY WARRANTY; without even the implied warranty of
 * MERCHANTABILITY or FITNESS FOR A PARTICULAR PURPOSE.  See the
 * GNU General Public License for more details.
 *
 * You should have received a copy of the GNU General Public License
 * along with Graylog2.  If not, see <http://www.gnu.org/licenses/>.
 */
package org.graylog2.rest.resources.system.inputs;

import com.codahale.metrics.MetricRegistry;
import com.codahale.metrics.annotation.Timed;
import com.google.common.collect.Lists;
import com.google.common.collect.Maps;
import org.apache.shiro.authz.annotation.RequiresAuthentication;
import org.graylog2.ConfigurationException;
import org.graylog2.database.NotFoundException;
import org.graylog2.database.ValidationException;
import org.graylog2.inputs.Input;
import org.graylog2.inputs.InputService;
import org.graylog2.inputs.converters.ConverterFactory;
import org.graylog2.inputs.extractors.ExtractorFactory;
import org.graylog2.metrics.MetricUtils;
import org.graylog2.plugin.Tools;
import org.graylog2.plugin.inputs.Converter;
import org.graylog2.plugin.inputs.Extractor;
import org.graylog2.plugin.inputs.MessageInput;
import org.graylog2.rest.documentation.annotations.Api;
import org.graylog2.rest.documentation.annotations.ApiOperation;
import org.graylog2.rest.documentation.annotations.ApiParam;
import org.graylog2.rest.documentation.annotations.ApiResponse;
import org.graylog2.rest.documentation.annotations.ApiResponses;
import org.graylog2.rest.resources.RestResource;
import org.graylog2.rest.resources.system.inputs.requests.CreateExtractorRequest;
import org.graylog2.rest.resources.system.inputs.requests.OrderExtractorsRequest;
import org.graylog2.security.RestPermissions;
import org.graylog2.shared.inputs.InputRegistry;
import org.graylog2.system.activities.Activity;
import org.graylog2.system.activities.ActivityWriter;
import org.slf4j.Logger;
import org.slf4j.LoggerFactory;

import javax.inject.Inject;
import javax.ws.rs.BadRequestException;
import javax.ws.rs.Consumes;
import javax.ws.rs.DELETE;
import javax.ws.rs.GET;
import javax.ws.rs.POST;
import javax.ws.rs.Path;
import javax.ws.rs.PathParam;
import javax.ws.rs.Produces;
import javax.ws.rs.WebApplicationException;
import javax.ws.rs.core.MediaType;
import javax.ws.rs.core.Response;
import java.io.IOException;
import java.util.List;
import java.util.Map;

<<<<<<< HEAD
import static com.google.common.base.Strings.isNullOrEmpty;

=======
>>>>>>> ebee90d8
@RequiresAuthentication
@Api(value = "Extractors", description = "Extractors of an input")
@Path("/system/inputs/{inputId}/extractors")
public class ExtractorsResource extends RestResource {
    private static final Logger LOG = LoggerFactory.getLogger(ExtractorsResource.class);

    private final InputService inputService;
    private final ActivityWriter activityWriter;
    private final InputRegistry inputs;
    private final MetricRegistry metricRegistry;
    private final ExtractorFactory extractorFactory;

    @Inject
    public ExtractorsResource(final InputService inputService,
                              final ActivityWriter activityWriter,
                              final InputRegistry inputs,
                              final MetricRegistry metricRegistry,
                              final ExtractorFactory extractorFactory) {
        this.inputService = inputService;
        this.activityWriter = activityWriter;
        this.inputs = inputs;
        this.metricRegistry = metricRegistry;
        this.extractorFactory = extractorFactory;
    }

    @POST
    @Timed
    @Consumes(MediaType.APPLICATION_JSON)
    @Produces(MediaType.APPLICATION_JSON)
    @ApiOperation(value = "Add an extractor to an input")
    @ApiResponses(value = {
            @ApiResponse(code = 404, message = "No such input on this node."),
            @ApiResponse(code = 400, message = "No such extractor type."),
            @ApiResponse(code = 400, message = "Field the extractor should write on is reserved."),
            @ApiResponse(code = 400, message = "Missing or invalid configuration.")
    })
    public Response create(@ApiParam(title = "JSON body", required = true) String body,
                           @ApiParam(title = "inputId", required = true) @PathParam("inputId") String inputId) throws NotFoundException {
        if (inputId == null || inputId.isEmpty()) {
            LOG.error("Missing inputId. Returning HTTP 400.");
            throw new WebApplicationException(400);
        }
        checkPermission(RestPermissions.INPUTS_EDIT, inputId);

        MessageInput input = inputs.getRunningInput(inputId);

        if (input == null) {
            LOG.error("Input <{}> not found.", inputId);
            throw new WebApplicationException(404);
        }

        // Build extractor.
        CreateExtractorRequest cer;
        try {
            cer = objectMapper.readValue(body, CreateExtractorRequest.class);
        } catch (IOException e) {
            LOG.error("Error while parsing JSON", e);
            throw new WebApplicationException(e, Response.Status.BAD_REQUEST);
        }

        if (cer.sourceField.isEmpty() || cer.targetField.isEmpty()) {
            LOG.error("Missing parameters. Returning HTTP 400.");
            throw new WebApplicationException(Response.Status.BAD_REQUEST);
        }

        String id = new com.eaio.uuid.UUID().toString();
        Extractor extractor;
        try {
            extractor = extractorFactory.factory(
                    id,
                    cer.title,
                    cer.order,
                    Extractor.CursorStrategy.valueOf(cer.cutOrCopy.toUpperCase()),
                    Extractor.Type.valueOf(cer.extractorType.toUpperCase()),
                    cer.sourceField,
                    cer.targetField,
                    cer.extractorConfig,
                    cer.creatorUserId,
                    loadConverters(cer.converters),
                    Extractor.ConditionType.valueOf(cer.conditionType.toUpperCase()),
                    cer.conditionValue
            );
        } catch (ExtractorFactory.NoSuchExtractorException e) {
            LOG.error("No such extractor type.", e);
            throw new WebApplicationException(e, Response.Status.BAD_REQUEST);
        } catch (Extractor.ReservedFieldException e) {
            LOG.error("Cannot create extractor. Field is reserved.", e);
            throw new WebApplicationException(e, Response.Status.BAD_REQUEST);
        } catch (ConfigurationException e) {
            LOG.error("Cannot create extractor. Missing configuration.", e);
            throw new WebApplicationException(e, Response.Status.BAD_REQUEST);
        }

        input.addExtractor(id, extractor);

        Input mongoInput = inputService.find(input.getPersistId());
        try {
            inputService.addExtractor(mongoInput, extractor);
        } catch (ValidationException e) {
            LOG.error("Extractor persist validation failed.", e);
            throw new WebApplicationException(e, Response.Status.BAD_REQUEST);
        }

        String msg = "Added extractor <" + id + "> of type [" + cer.extractorType + "] to input <" + inputId + ">.";
        LOG.info(msg);
        activityWriter.write(new Activity(msg, ExtractorsResource.class));

        Map<String, Object> result = Maps.newHashMap();
        result.put("extractor_id", id);

        return Response.status(Response.Status.CREATED).entity(json(result)).build();
    }

    @GET
    @Timed
    @ApiOperation(value = "List all extractors of an input")
    @ApiResponses(value = {
            @ApiResponse(code = 404, message = "No such input on this node.")
    })
    @Produces(MediaType.APPLICATION_JSON)
    public String list(@ApiParam(title = "inputId", required = true) @PathParam("inputId") String inputId) throws NotFoundException {
        if (inputId == null || inputId.isEmpty()) {
            LOG.error("Missing inputId. Returning HTTP 400.");
            throw new WebApplicationException(400);
        }
        checkPermission(RestPermissions.INPUTS_READ, inputId);

        Input input = inputService.find(inputId);

        if (input == null) {
            LOG.error("Input <{}> not found.", inputId);
            throw new WebApplicationException(404);
        }

        List<Map<String, Object>> extractors = Lists.newArrayList();

        for (Extractor extractor : inputService.getExtractors(input)) {
            extractors.add(toMap(extractor));
        }

        Map<String, Object> result = Maps.newHashMap();
        result.put("extractors", extractors);
        result.put("total", inputService.getExtractors(input).size());

        return json(result);
    }

    @DELETE
    @Timed
    @ApiOperation(value = "Delete an extractor")
    @Path("/{extractorId}")
    @ApiResponses(value = {
            @ApiResponse(code = 400, message = "Invalid request."),
            @ApiResponse(code = 404, message = "Input not found."),
            @ApiResponse(code = 404, message = "Extractor not found.")
    })
    @Produces(MediaType.APPLICATION_JSON)
    public void removeExtractor(
            @ApiParam(title = "inputId", required = true) @PathParam("inputId") String inputId,
            @ApiParam(title = "extractorId", required = true) @PathParam("extractorId") String extractorId) throws NotFoundException {
        if (isNullOrEmpty(extractorId)) {
            LOG.error("extractorId is missing.");
            throw new BadRequestException("extractorId is missing.");
        }

        if (isNullOrEmpty(inputId)) {
            LOG.error("inputId is missing.");
            throw new BadRequestException("inputId is missing.");
        }
        checkPermission(RestPermissions.INPUTS_EDIT, inputId);

        final MessageInput input = inputs.getPersisted(inputId);
        if (input == null) {
            LOG.error("Input <{}> not found.", inputId);
            throw new javax.ws.rs.NotFoundException("Couldn't find input " + inputId);
        }

        if (input.getExtractors().get(extractorId) == null) {
            LOG.error("Extractor <{}> not found.", extractorId);
            throw new javax.ws.rs.NotFoundException("Couldn't find extractor " + extractorId);
        }

        // Remove from Mongo.
        final Input mongoInput = inputService.find(input.getPersistId());
        inputService.removeExtractor(mongoInput, extractorId);

        final Extractor extractor = input.getExtractors().get(extractorId);
        input.getExtractors().remove(extractorId);

        final String msg = "Deleted extractor <" + extractorId + "> of type [" + extractor.getType() + "] " +
                "from input <" + inputId + ">.";
        LOG.info(msg);
        activityWriter.write(new Activity(msg, InputsResource.class));
    }

    @POST
    @Timed
    @Consumes(MediaType.APPLICATION_JSON)
    @ApiOperation(value = "Update extractor order of an input")
    @ApiResponses(value = {
            @ApiResponse(code = 404, message = "No such input on this node.")
    })
    @Path("order")
    public Response order(@ApiParam(title = "JSON body", required = true) String body,
                          @ApiParam(title = "inputId", description = "Persist ID (!) of input.", required = true) @PathParam("inputId") String inputPersistId) throws NotFoundException {
        if (inputPersistId == null || inputPersistId.isEmpty()) {
            LOG.error("Missing inputId. Returning HTTP 400.");
            throw new WebApplicationException(400);
        }
        checkPermission(RestPermissions.INPUTS_EDIT, inputPersistId);

        Input mongoInput = inputService.find(inputPersistId);

        OrderExtractorsRequest oer;
        try {
            oer = objectMapper.readValue(body, OrderExtractorsRequest.class);
        } catch (IOException e) {
            LOG.error("Error while parsing JSON", e);
            throw new WebApplicationException(e, Response.Status.BAD_REQUEST);
        }

        for (Extractor extractor : inputService.getExtractors(mongoInput)) {
            if (oer.order.containsValue(extractor.getId())) {
                extractor.setOrder(Tools.getKeyByValue(oer.order, extractor.getId()));
            }

            // Docs embedded in MongoDB array cannot be updated atomically... :/
            inputService.removeExtractor(mongoInput, extractor.getId());
            try {
                inputService.addExtractor(mongoInput, extractor);
            } catch (ValidationException e) {
                LOG.warn("Validation error for extractor update.", e);
            }
        }

        LOG.info("Updated extractor ordering of input <persist:{}>.", inputPersistId);

        return Response.ok().build();
    }

    private Map<String, Object> toMap(Extractor extractor) {
        Map<String, Object> map = Maps.newHashMap();

        map.put(Extractor.FIELD_ID, extractor.getId());
        map.put(Extractor.FIELD_TITLE, extractor.getTitle());
        map.put(Extractor.FIELD_TYPE, extractor.getType().toString().toLowerCase());
        map.put(Extractor.FIELD_CURSOR_STRATEGY, extractor.getCursorStrategy().toString().toLowerCase());
        map.put(Extractor.FIELD_SOURCE_FIELD, extractor.getSourceField());
        map.put(Extractor.FIELD_TARGET_FIELD, extractor.getTargetField());
        map.put(Extractor.FIELD_EXTRACTOR_CONFIG, extractor.getExtractorConfig());
        map.put(Extractor.FIELD_CREATOR_USER_ID, extractor.getCreatorUserId());
        map.put(Extractor.FIELD_CONVERTERS, extractor.converterConfigMap());
        map.put(Extractor.FIELD_CONDITION_TYPE, extractor.getConditionType().toString().toLowerCase());
        map.put(Extractor.FIELD_CONDITION_VALUE, extractor.getConditionValue());
        map.put(Extractor.FIELD_ORDER, extractor.getOrder());

        map.put("exceptions", extractor.getExceptionCount());
        map.put("converter_exceptions", extractor.getConverterExceptionCount());

        Map<String, Object> metrics = Maps.newHashMap();
<<<<<<< HEAD
        metrics.put("total", MetricUtils.buildTimerMap(metricRegistry.getTimers().get(extractor.getTotalTimerName())));
        metrics.put("converters", MetricUtils.buildTimerMap(metricRegistry.getTimers().get(extractor.getConverterTimerName())));
=======
        metrics.put("total", buildTimerMap(metricRegistry.getTimers().get(extractor.getTotalTimerName())));
        metrics.put("converters", buildTimerMap(metricRegistry.getTimers().get(extractor.getConverterTimerName())));
>>>>>>> ebee90d8
        map.put("metrics", metrics);

        return map;
    }

    private List<Converter> loadConverters(Map<String, Map<String, Object>> requestConverters) {
        List<Converter> converters = Lists.newArrayList();

        for (Map.Entry<String, Map<String, Object>> c : requestConverters.entrySet()) {
            try {
                converters.add(ConverterFactory.factory(Converter.Type.valueOf(c.getKey().toUpperCase()), c.getValue()));
            } catch (ConverterFactory.NoSuchConverterException e) {
                LOG.warn("No such converter [" + c.getKey() + "]. Skipping.", e);
            } catch (ConfigurationException e) {
                LOG.warn("Missing configuration for [" + c.getKey() + "]. Skipping.", e);
            }
        }

        return converters;
    }

}<|MERGE_RESOLUTION|>--- conflicted
+++ resolved
@@ -64,11 +64,8 @@
 import java.util.List;
 import java.util.Map;
 
-<<<<<<< HEAD
 import static com.google.common.base.Strings.isNullOrEmpty;
 
-=======
->>>>>>> ebee90d8
 @RequiresAuthentication
 @Api(value = "Extractors", description = "Extractors of an input")
 @Path("/system/inputs/{inputId}/extractors")
@@ -329,13 +326,8 @@
         map.put("converter_exceptions", extractor.getConverterExceptionCount());
 
         Map<String, Object> metrics = Maps.newHashMap();
-<<<<<<< HEAD
         metrics.put("total", MetricUtils.buildTimerMap(metricRegistry.getTimers().get(extractor.getTotalTimerName())));
         metrics.put("converters", MetricUtils.buildTimerMap(metricRegistry.getTimers().get(extractor.getConverterTimerName())));
-=======
-        metrics.put("total", buildTimerMap(metricRegistry.getTimers().get(extractor.getTotalTimerName())));
-        metrics.put("converters", buildTimerMap(metricRegistry.getTimers().get(extractor.getConverterTimerName())));
->>>>>>> ebee90d8
         map.put("metrics", metrics);
 
         return map;
