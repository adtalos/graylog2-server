--- conflicted
+++ resolved
@@ -15,6 +15,7 @@
  *
  * You should have received a copy of the GNU General Public License
  * along with Graylog2.  If not, see <http://www.gnu.org/licenses/>.
+ *
  */
 package org.graylog2.alerts;
 
@@ -32,12 +33,9 @@
 import org.graylog2.streams.StreamRuleService;
 import org.graylog2.streams.StreamRuleServiceImpl;
 import org.graylog2.users.User;
-<<<<<<< HEAD
 import org.graylog2.users.UserService;
 import org.graylog2.users.UserServiceImpl;
-=======
 import org.joda.time.DateTime;
->>>>>>> 5a4dab66
 import org.slf4j.Logger;
 import org.slf4j.LoggerFactory;
 
@@ -125,19 +123,15 @@
         sb.append("Date: ").append(Tools.iso8601().toString()).append("\n");
         sb.append("Stream ID: ").append(stream.getId()).append("\n");
         sb.append("Stream title: ").append(stream.getTitle()).append("\n");
-<<<<<<< HEAD
+        if (core.getConfiguration().getEmailTransportWebInterfaceUrl() != null)
+            sb.append("Stream URL: ").append(
+                    buildStreamDetailsURL(core.getConfiguration().getEmailTransportWebInterfaceUrl(),
+                            checkResult, stream));
         try {
             sb.append("Stream rules: ").append(streamRuleService.loadForStream(stream)).append("\n");
         } catch (NotFoundException e) {
             LOG.error("Unable to find stream rules for stream: " + stream.getId(), e);
         }
-=======
-        if (core.getConfiguration().getEmailTransportWebInterfaceUrl() != null)
-            sb.append("Stream URL: ").append(
-                    buildStreamDetailsURL(core.getConfiguration().getEmailTransportWebInterfaceUrl(),
-                            checkResult, stream));
-        sb.append("Stream rules: ").append(stream.getStreamRules()).append("\n");
->>>>>>> 5a4dab66
         sb.append("Alert triggered at: ").append(checkResult.getTriggeredAt()).append("\n");
         sb.append("Triggered condition: ").append(checkResult.getTriggeredCondition()).append("\n");
         sb.append("##########");
@@ -145,7 +139,7 @@
         return sb.toString();
     }
 
-    private String buildStreamDetailsURL(URI baseUri, AlertCondition.CheckResult checkResult, StreamImpl stream) {
+    private String buildStreamDetailsURL(URI baseUri, AlertCondition.CheckResult checkResult, Stream stream) {
         StringBuilder sb = new StringBuilder();
 
         int time = 5;
