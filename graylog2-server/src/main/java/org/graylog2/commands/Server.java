/**
 * This file is part of Graylog.
 *
 * Graylog is free software: you can redistribute it and/or modify
 * it under the terms of the GNU General Public License as published by
 * the Free Software Foundation, either version 3 of the License, or
 * (at your option) any later version.
 *
 * Graylog is distributed in the hope that it will be useful,
 * but WITHOUT ANY WARRANTY; without even the implied warranty of
 * MERCHANTABILITY or FITNESS FOR A PARTICULAR PURPOSE.  See the
 * GNU General Public License for more details.
 *
 * You should have received a copy of the GNU General Public License
 * along with Graylog.  If not, see <http://www.gnu.org/licenses/>.
 */
package org.graylog2.commands;

import com.github.rvesse.airline.annotations.Command;
import com.github.rvesse.airline.annotations.Option;
import com.google.common.collect.ImmutableList;
import com.google.common.util.concurrent.ServiceManager;
import com.google.inject.Injector;
import com.google.inject.Module;
import com.google.inject.spi.Message;
import com.mongodb.MongoException;
<<<<<<< HEAD
import org.graylog.plugins.map.MapWidgetModule;
=======
import org.graylog.plugins.cef.CEFInputModule;
>>>>>>> eed4df37
import org.graylog.plugins.netflow.NetFlowPluginModule;
import org.graylog.plugins.pipelineprocessor.PipelineConfig;
import org.graylog2.Configuration;
import org.graylog2.alerts.AlertConditionBindings;
import org.graylog2.audit.AuditActor;
import org.graylog2.audit.AuditBindings;
import org.graylog2.audit.AuditEventSender;
import org.graylog2.bindings.AlarmCallbackBindings;
import org.graylog2.bindings.ConfigurationModule;
import org.graylog2.bindings.ElasticsearchModule;
import org.graylog2.bindings.InitializerBindings;
import org.graylog2.bindings.MessageFilterBindings;
import org.graylog2.bindings.MessageOutputBindings;
import org.graylog2.bindings.PasswordAlgorithmBindings;
import org.graylog2.bindings.PeriodicalBindings;
import org.graylog2.bindings.PersistenceServicesBindings;
import org.graylog2.bindings.ServerBindings;
import org.graylog2.bindings.WidgetStrategyBindings;
import org.graylog2.bootstrap.Main;
import org.graylog2.bootstrap.ServerBootstrap;
import org.graylog2.cluster.NodeService;
import org.graylog2.configuration.ElasticsearchClientConfiguration;
import org.graylog2.configuration.ElasticsearchConfiguration;
import org.graylog2.configuration.EmailConfiguration;
import org.graylog2.configuration.HttpConfiguration;
import org.graylog2.configuration.MongoDbConfiguration;
import org.graylog2.configuration.VersionCheckConfiguration;
import org.graylog2.dashboards.DashboardBindings;
import org.graylog2.decorators.DecoratorBindings;
import org.graylog2.indexer.IndexerBindings;
import org.graylog2.indexer.retention.RetentionStrategyBindings;
import org.graylog2.indexer.rotation.RotationStrategyBindings;
import org.graylog2.inputs.transports.NettyTransportConfiguration;
import org.graylog2.messageprocessors.MessageProcessorModule;
import org.graylog2.migrations.MigrationsModule;
import org.graylog2.notifications.Notification;
import org.graylog2.notifications.NotificationService;
import org.graylog2.plugin.KafkaJournalConfiguration;
import org.graylog2.plugin.ServerStatus;
import org.graylog2.plugin.Tools;
import org.graylog2.plugin.system.NodeId;
import org.graylog2.shared.UI;
import org.graylog2.shared.bindings.MessageInputBindings;
import org.graylog2.shared.bindings.ObjectMapperModule;
import org.graylog2.shared.bindings.RestApiBindings;
import org.graylog2.shared.system.activities.Activity;
import org.graylog2.shared.system.activities.ActivityWriter;
import org.graylog2.system.shutdown.GracefulShutdown;
import org.slf4j.Logger;
import org.slf4j.LoggerFactory;

import javax.inject.Inject;
import java.util.Arrays;
import java.util.Collection;
import java.util.EnumSet;
import java.util.List;
import java.util.Set;
import java.util.concurrent.TimeUnit;

import static org.graylog2.audit.AuditEventTypes.NODE_SHUTDOWN_INITIATE;

@Command(name = "server", description = "Start the Graylog server")
public class Server extends ServerBootstrap {
    private static final Logger LOG = LoggerFactory.getLogger(Server.class);

    private static final Configuration configuration = new Configuration();
    private final HttpConfiguration httpConfiguration = new HttpConfiguration();
    private final ElasticsearchConfiguration elasticsearchConfiguration = new ElasticsearchConfiguration();
    private final ElasticsearchClientConfiguration elasticsearchClientConfiguration = new ElasticsearchClientConfiguration();
    private final EmailConfiguration emailConfiguration = new EmailConfiguration();
    private final MongoDbConfiguration mongoDbConfiguration = new MongoDbConfiguration();
    private final VersionCheckConfiguration versionCheckConfiguration = new VersionCheckConfiguration();
    private final KafkaJournalConfiguration kafkaJournalConfiguration = new KafkaJournalConfiguration();
    private final NettyTransportConfiguration nettyTransportConfiguration = new NettyTransportConfiguration();
    private final PipelineConfig pipelineConfiguration = new PipelineConfig();

    public Server() {
        super("server", configuration);
    }

    @Option(name = {"-l", "--local"}, description = "Run Graylog in local mode. Only interesting for Graylog developers.")
    private boolean local = false;

    public boolean isLocal() {
        return local;
    }

    @Override
    protected List<Module> getCommandBindings() {
        final ImmutableList.Builder<Module> modules = ImmutableList.builder();
        modules.add(
            new ConfigurationModule(configuration),
            new ServerBindings(configuration),
            new ElasticsearchModule(),
            new PersistenceServicesBindings(),
            new MessageFilterBindings(),
            new MessageProcessorModule(),
            new AlarmCallbackBindings(),
            new InitializerBindings(),
            new MessageInputBindings(),
            new MessageOutputBindings(configuration, chainingClassLoader),
            new RotationStrategyBindings(),
            new RetentionStrategyBindings(),
            new PeriodicalBindings(),
            new ObjectMapperModule(chainingClassLoader),
            new RestApiBindings(),
            new PasswordAlgorithmBindings(),
            new WidgetStrategyBindings(),
            new DashboardBindings(),
            new DecoratorBindings(),
            new AuditBindings(),
            new AlertConditionBindings(),
            new IndexerBindings(),
            new MigrationsModule(),
            new NetFlowPluginModule(),
<<<<<<< HEAD
            new MapWidgetModule()
=======
            new CEFInputModule()
>>>>>>> eed4df37
        );

        return modules.build();
    }

    @Override
    protected List<Object> getCommandConfigurationBeans() {
        return Arrays.asList(configuration,
                httpConfiguration,
                elasticsearchConfiguration,
                elasticsearchClientConfiguration,
                emailConfiguration,
                mongoDbConfiguration,
                versionCheckConfiguration,
                kafkaJournalConfiguration,
                nettyTransportConfiguration,
                pipelineConfiguration);
    }

    @Override
    protected void startNodeRegistration(Injector injector) {
        // Register this node.
        final NodeService nodeService = injector.getInstance(NodeService.class);
        final ServerStatus serverStatus = injector.getInstance(ServerStatus.class);
        final ActivityWriter activityWriter = injector.getInstance(ActivityWriter.class);
        nodeService.registerServer(serverStatus.getNodeId().toString(),
                configuration.isMaster(),
                httpConfiguration.getHttpPublishUri(),
                Tools.getLocalCanonicalHostname());
        serverStatus.setLocalMode(isLocal());
        if (configuration.isMaster() && !nodeService.isOnlyMaster(serverStatus.getNodeId())) {
            LOG.warn("Detected another master in the cluster. Retrying in {} seconds to make sure it is not "
                    + "an old stale instance.", TimeUnit.MILLISECONDS.toSeconds(configuration.getStaleMasterTimeout()));
            try {
                Thread.sleep(configuration.getStaleMasterTimeout());
            } catch (InterruptedException e) { /* nope */ }

            if (!nodeService.isOnlyMaster(serverStatus.getNodeId())) {
                // All devils here.
                String what = "Detected other master node in the cluster! Starting as non-master! "
                        + "This is a mis-configuration you should fix.";
                LOG.warn(what);
                activityWriter.write(new Activity(what, Server.class));

                // Write a notification.
                final NotificationService notificationService = injector.getInstance(NotificationService.class);
                Notification notification = notificationService.buildNow()
                        .addType(Notification.Type.MULTI_MASTER)
                        .addSeverity(Notification.Severity.URGENT);
                notificationService.publishIfFirst(notification);

                configuration.setIsMaster(false);
            } else {
                LOG.warn("Stale master has gone. Starting as master.");
            }
        }
    }

    private static class ShutdownHook implements Runnable {
        private final ActivityWriter activityWriter;
        private final ServiceManager serviceManager;
        private final NodeId nodeId;
        private final GracefulShutdown gracefulShutdown;
        private final AuditEventSender auditEventSender;

        @Inject
        public ShutdownHook(ActivityWriter activityWriter, ServiceManager serviceManager, NodeId nodeId,
                            GracefulShutdown gracefulShutdown, AuditEventSender auditEventSender) {
            this.activityWriter = activityWriter;
            this.serviceManager = serviceManager;
            this.nodeId = nodeId;
            this.gracefulShutdown = gracefulShutdown;
            this.auditEventSender = auditEventSender;
        }

        @Override
        public void run() {
            String msg = "SIGNAL received. Shutting down.";
            LOG.info(msg);
            activityWriter.write(new Activity(msg, Main.class));

            auditEventSender.success(AuditActor.system(nodeId), NODE_SHUTDOWN_INITIATE);

            gracefulShutdown.runWithoutExit();
            serviceManager.stopAsync().awaitStopped();
        }
    }

    @Override
    protected Class<? extends Runnable> shutdownHook() {
        return ShutdownHook.class;
    }

    @Override
    protected void annotateInjectorExceptions(Collection<Message> messages) {
        super.annotateInjectorExceptions(messages);
        for (Message message : messages) {
            if (message.getCause() instanceof MongoException) {
                MongoException e = (MongoException) message.getCause();
                LOG.error(UI.wallString("Unable to connect to MongoDB. Is it running and the configuration correct?\n" +
                        "Details: " + e.getMessage()));
                System.exit(-1);
            }
        }
    }

    @Override
    protected Set<ServerStatus.Capability> capabilities() {
        if (configuration.isMaster()) {
            return EnumSet.of(ServerStatus.Capability.SERVER, ServerStatus.Capability.MASTER);
        } else {
            return EnumSet.of(ServerStatus.Capability.SERVER);
        }
    }
}<|MERGE_RESOLUTION|>--- conflicted
+++ resolved
@@ -24,11 +24,8 @@
 import com.google.inject.Module;
 import com.google.inject.spi.Message;
 import com.mongodb.MongoException;
-<<<<<<< HEAD
+import org.graylog.plugins.cef.CEFInputModule;
 import org.graylog.plugins.map.MapWidgetModule;
-=======
-import org.graylog.plugins.cef.CEFInputModule;
->>>>>>> eed4df37
 import org.graylog.plugins.netflow.NetFlowPluginModule;
 import org.graylog.plugins.pipelineprocessor.PipelineConfig;
 import org.graylog2.Configuration;
@@ -144,11 +141,8 @@
             new IndexerBindings(),
             new MigrationsModule(),
             new NetFlowPluginModule(),
-<<<<<<< HEAD
+            new CEFInputModule(),
             new MapWidgetModule()
-=======
-            new CEFInputModule()
->>>>>>> eed4df37
         );
 
         return modules.build();
