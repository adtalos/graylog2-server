/**
 * This file is part of Graylog.
 *
 * Graylog is free software: you can redistribute it and/or modify
 * it under the terms of the GNU General Public License as published by
 * the Free Software Foundation, either version 3 of the License, or
 * (at your option) any later version.
 *
 * Graylog is distributed in the hope that it will be useful,
 * but WITHOUT ANY WARRANTY; without even the implied warranty of
 * MERCHANTABILITY or FITNESS FOR A PARTICULAR PURPOSE.  See the
 * GNU General Public License for more details.
 *
 * You should have received a copy of the GNU General Public License
 * along with Graylog.  If not, see <http://www.gnu.org/licenses/>.
 */
package org.graylog.plugins.views.search.rest;

import com.google.common.collect.ImmutableMap;
import io.swagger.annotations.Api;
import io.swagger.annotations.ApiOperation;
import io.swagger.annotations.ApiParam;
import org.apache.shiro.authz.annotation.RequiresAuthentication;
import org.graylog.plugins.views.search.views.ViewDTO;
import org.graylog.plugins.views.search.views.ViewService;
import org.graylog2.database.PaginatedList;
import org.graylog2.rest.models.PaginatedResponse;
import org.graylog2.search.SearchQuery;
import org.graylog2.search.SearchQueryField;
import org.graylog2.search.SearchQueryParser;
import org.graylog2.shared.rest.resources.RestResource;

import javax.inject.Inject;
import javax.ws.rs.BadRequestException;
import javax.ws.rs.DefaultValue;
import javax.ws.rs.GET;
import javax.ws.rs.Path;
import javax.ws.rs.Produces;
import javax.ws.rs.QueryParam;
import javax.ws.rs.core.MediaType;

import static java.util.Locale.ENGLISH;

@RequiresAuthentication
@Api(value = "Search/Saved")
@Produces(MediaType.APPLICATION_JSON)
@Path("/search/saved")
public class SavedSearchesResource extends RestResource {
    private static final ImmutableMap<String, SearchQueryField> SEARCH_FIELD_MAPPING = ImmutableMap.<String, SearchQueryField>builder()
            .put("id", SearchQueryField.create(ViewDTO.FIELD_ID))
            .put("title", SearchQueryField.create(ViewDTO.FIELD_TITLE))
            .build();

    private final ViewService dbService;
    private final ViewPermissionChecks permissionChecks;
    private final SearchQueryParser searchQueryParser;

    @Inject
<<<<<<< HEAD
    public SavedSearchesResource(ViewService dbService) {
=======
    public SavedSearchesResource(ViewService dbService,
                                 ViewPermissionChecks permissionChecks) {
>>>>>>> 4275d461
        this.dbService = dbService;
        this.permissionChecks = permissionChecks;
        this.searchQueryParser = new SearchQueryParser(ViewDTO.FIELD_TITLE, SEARCH_FIELD_MAPPING);
    }

    @GET
    @ApiOperation("Get a list of all searches")
    public PaginatedResponse<ViewDTO> views(@ApiParam(name = "page") @QueryParam("page") @DefaultValue("1") int page,
                                            @ApiParam(name = "per_page") @QueryParam("per_page") @DefaultValue("50") int perPage,
                                            @ApiParam(name = "sort",
                                                    value = "The field to sort the result on",
                                                    required = true,
                                                    allowableValues = "id,title,created_at") @DefaultValue(ViewDTO.FIELD_TITLE) @QueryParam("sort") String sortField,
                                            @ApiParam(name = "order", value = "The sort direction", allowableValues = "asc, desc") @DefaultValue("asc") @QueryParam("order") String order,
                                            @ApiParam(name = "query") @QueryParam("query") String query) {

        if (!ViewDTO.SORT_FIELDS.contains(sortField.toLowerCase(ENGLISH))) {
            sortField = ViewDTO.FIELD_TITLE;
        }

        try {
            final SearchQuery searchQuery = searchQueryParser.parse(query);
            final PaginatedList<ViewDTO> result = dbService.searchPaginatedByType(
                    ViewDTO.Type.SEARCH,
                    searchQuery,
<<<<<<< HEAD
                    view -> isPermitted(ViewsRestPermissions.VIEW_READ, view.id()),
=======
                    view -> permissionChecks.allowedToSeeSavedSearch(getCurrentUser(), view, this::isPermitted),
>>>>>>> 4275d461
                    order,
                    sortField,
                    page,
                    perPage);

            return PaginatedResponse.create("views", result, query);
        } catch (IllegalArgumentException e) {
            throw new BadRequestException(e.getMessage(), e);
        }
    }
}<|MERGE_RESOLUTION|>--- conflicted
+++ resolved
@@ -56,12 +56,7 @@
     private final SearchQueryParser searchQueryParser;
 
     @Inject
-<<<<<<< HEAD
     public SavedSearchesResource(ViewService dbService) {
-=======
-    public SavedSearchesResource(ViewService dbService,
-                                 ViewPermissionChecks permissionChecks) {
->>>>>>> 4275d461
         this.dbService = dbService;
         this.permissionChecks = permissionChecks;
         this.searchQueryParser = new SearchQueryParser(ViewDTO.FIELD_TITLE, SEARCH_FIELD_MAPPING);
@@ -87,11 +82,7 @@
             final PaginatedList<ViewDTO> result = dbService.searchPaginatedByType(
                     ViewDTO.Type.SEARCH,
                     searchQuery,
-<<<<<<< HEAD
                     view -> isPermitted(ViewsRestPermissions.VIEW_READ, view.id()),
-=======
-                    view -> permissionChecks.allowedToSeeSavedSearch(getCurrentUser(), view, this::isPermitted),
->>>>>>> 4275d461
                     order,
                     sortField,
                     page,
