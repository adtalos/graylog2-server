--- conflicted
+++ resolved
@@ -16,10 +16,7 @@
         <link rel="stylesheet" media="screen" href="@routes.Assets.at("stylesheets/disconnected.css")">
 
         <script src="@routes.Assets.at("javascripts/jquery-2.1.1.min.js")" type="text/javascript"></script>
-<<<<<<< HEAD
-=======
         <script src="@routes.Assets.at("javascripts/jquery-migrate-1.2.1.min.js")" type="text/javascript"></script>
->>>>>>> bed4b513
         <script src="@routes.Assets.at("javascripts/jquery.placeholder.js")" type="text/javascript"></script>
         <script src="@routes.Assets.at("javascripts/bootstrap.min.js")" type="text/javascript"></script>
         <script src="@routes.Assets.at("javascripts/disconnected.js")" type="text/javascript"></script>
