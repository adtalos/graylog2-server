/*
 * Copyright 2013 TORCH UG
 *
 * This file is part of Graylog2.
 *
 * Graylog2 is free software: you can redistribute it and/or modify
 * it under the terms of the GNU General Public License as published by
 * the Free Software Foundation, either version 3 of the License, or
 * (at your option) any later version.
 *
 * Graylog2 is distributed in the hope that it will be useful,
 * but WITHOUT ANY WARRANTY; without even the implied warranty of
 * MERCHANTABILITY or FITNESS FOR A PARTICULAR PURPOSE.  See the
 * GNU General Public License for more details.
 *
 * You should have received a copy of the GNU General Public License
 * along with Graylog2.  If not, see <http://www.gnu.org/licenses/>.
 */
package models;

import com.google.inject.assistedinject.Assisted;
import com.google.inject.assistedinject.AssistedInject;
import lib.APIException;
import lib.ApiClient;
import lib.timeranges.TimeRange;
import models.api.responses.DateHistogramResponse;
import models.api.responses.FieldStatsResponse;
import models.api.responses.FieldTermsResponse;
import models.api.responses.SearchResultResponse;
import models.api.results.DateHistogramResult;
import models.api.results.SearchResult;

import java.io.IOException;

public class UniversalSearch {

    private final ApiClient api;
    private final String query;
    private final TimeRange timeRange;

    @AssistedInject
    private UniversalSearch(ApiClient api, @Assisted TimeRange timeRange, @Assisted String query) {
        this.api = api;
        this.query = query;
        this.timeRange = timeRange;
    }

    public SearchResult search() throws IOException, APIException {
        SearchResultResponse response = api.get(SearchResultResponse.class)
                .path("/search/universal/{0}", timeRange.getType().toString().toLowerCase())
                .queryParams(timeRange.getQueryParams())
                .queryParam("query", query)
                .execute();

        SearchResult result = new SearchResult(
                query,
                timeRange,
                response.total_results,
                response.time,
                response.messages,
                response.fields
        );

        return result;
    }

    public DateHistogramResult dateHistogram(String interval) throws IOException, APIException {
        DateHistogramResponse response = api.get(DateHistogramResponse.class)
                .path("/search/universal/{0}/histogram", timeRange.getType().toString().toLowerCase())
                .queryParam("interval", interval)
                .queryParam("query", query)
                .queryParams(timeRange.getQueryParams())
                .execute();
        return new DateHistogramResult(response.query, response.time, response.interval, response.results);
    }

    public FieldStatsResponse fieldStats(String field) throws IOException, APIException {
        return api.get(FieldStatsResponse.class)
                .path("/search/universal/{0}/stats", timeRange.getType().toString().toLowerCase())
                .queryParam("field", field)
                .queryParam("query", query)
                .queryParams(timeRange.getQueryParams())
                .execute();
    }

<<<<<<< HEAD
    public FieldTermsResponse fieldTerms(String field) throws IOException, APIException {
        return ApiClient.get(FieldTermsResponse.class)
                .path("/search/universal/{0}/terms", timeRange.getType().toString().toLowerCase())
                .queryParam("field", field)
                .queryParam("query", query)
                .queryParams(timeRange.getQueryParams())
                .execute();
    }

=======
    public interface Factory {
        UniversalSearch queryWithRange(String query, TimeRange timeRange);
    }
>>>>>>> 01ff9eda
}<|MERGE_RESOLUTION|>--- conflicted
+++ resolved
@@ -83,7 +83,6 @@
                 .execute();
     }
 
-<<<<<<< HEAD
     public FieldTermsResponse fieldTerms(String field) throws IOException, APIException {
         return ApiClient.get(FieldTermsResponse.class)
                 .path("/search/universal/{0}/terms", timeRange.getType().toString().toLowerCase())
@@ -93,9 +92,8 @@
                 .execute();
     }
 
-=======
     public interface Factory {
         UniversalSearch queryWithRange(String query, TimeRange timeRange);
     }
->>>>>>> 01ff9eda
+
 }