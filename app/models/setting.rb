class Setting < ActiveRecord::Base
  TYPE_MESSAGE_LENGTH = 1
  TYPE_MESSAGE_LENGTH_STANDARD = 150

  TYPE_MESSAGE_COUNT_INTERVAL = 2
  TYPE_MESSAGE_COUNT_INTERVAL_STANDARD = 10

  TYPE_MESSAGE_MAX_COUNT = 3
  TYPE_MESSAGE_MAX_COUNT_STANDARD = 100

  def self.get_message_length current_user
    setting = Setting.find_by_user_id_and_setting_type current_user.object_id, TYPE_MESSAGE_LENGTH
    return TYPE_MESSAGE_LENGTH_STANDARD if setting.blank?
    return setting.value
  end

  def self.get_message_count_interval current_user
    setting = Setting.find_by_user_id_and_setting_type current_user.object_id, TYPE_MESSAGE_COUNT_INTERVAL
    return TYPE_MESSAGE_COUNT_INTERVAL_STANDARD if setting.blank?
    return setting.value
  end

  def self.get_message_max_count current_user
<<<<<<< HEAD
    setting = Setting.find_by_user_id_and_setting_type current_user.object_sid, TYPE_MESSAGE_MAX_COUNT
=======
    setting = Setting.find_by_user_id_and_setting_type current_user.object_id, TYPE_MESSAGE_MAX_COUNT
>>>>>>> fcf1cd98
    return TYPE_MESSAGE_MAX_COUNT_STANDARD if setting.blank?
    return setting.value
  end
end<|MERGE_RESOLUTION|>--- conflicted
+++ resolved
@@ -21,11 +21,7 @@
   end
 
   def self.get_message_max_count current_user
-<<<<<<< HEAD
-    setting = Setting.find_by_user_id_and_setting_type current_user.object_sid, TYPE_MESSAGE_MAX_COUNT
-=======
     setting = Setting.find_by_user_id_and_setting_type current_user.object_id, TYPE_MESSAGE_MAX_COUNT
->>>>>>> fcf1cd98
     return TYPE_MESSAGE_MAX_COUNT_STANDARD if setting.blank?
     return setting.value
   end
