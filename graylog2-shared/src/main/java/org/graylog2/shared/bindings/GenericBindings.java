--- conflicted
+++ resolved
@@ -81,14 +81,12 @@
 
         bind(InputRegistry.class).asEagerSingleton();
 
-<<<<<<< HEAD
         bindEventBusListeners();
+
+        bind(MessagePack.class).toProvider(MessagePackProvider.class).in(Scopes.SINGLETON);
     }
 
     private void bindEventBusListeners() {
         bind(InputStateListener.class).asEagerSingleton();
-=======
-        bind(MessagePack.class).toProvider(MessagePackProvider.class).in(Scopes.SINGLETON);
->>>>>>> d9d4ef85
     }
 }